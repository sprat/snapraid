/*
 * Copyright (C) 2011 Andrea Mazzoleni
 *
 * This program is free software: you can redistribute it and/or modify
 * it under the terms of the GNU General Public License as published by
 * the Free Software Foundation, either version 3 of the License, or
 * (at your option) any later version.
 *
 * This program is distributed in the hope that it will be useful,
 * but WITHOUT ANY WARRANTY; without even the implied warranty of
 * MERCHANTABILITY or FITNESS FOR A PARTICULAR PURPOSE.  See the
 * GNU General Public License for more details.
 *
 * You should have received a copy of the GNU General Public License
 * along with this program.  If not, see <http://www.gnu.org/licenses/>.
 */

#ifndef __ELEM_H
#define __ELEM_H

#include "util.h"
#include "support.h"
#include "tommyds/tommyhash.h"
#include "tommyds/tommylist.h"
#include "tommyds/tommytree.h"
#include "tommyds/tommyhashdyn.h"
#include "tommyds/tommyarray.h"
#include "tommyds/tommyarrayblk.h"
#include "tommyds/tommyarrayblkof.h"

/****************************************************************************/
/* snapraid */

/**
 * Max UUID length.
 */
#define UUID_MAX 128

/**
 * Invalid position.
 */
#define POS_INVALID ((block_off_t)-1)

/**
 * Basic block position type.
 * With 32 bits and 128k blocks you can address 256 TB.
 */
typedef uint32_t block_off_t;

/**
 * Basic data position type.
 * It's signed as file size and offset are usually signed.
 */
typedef int64_t data_off_t;

/**
 * Content file specification.
 */
struct snapraid_content {
	char content[PATH_MAX]; /**< Path of the content file. */
	uint64_t device; /**< Device identifier. */
	void* context; /**< Context used for multithread operations. */
	tommy_node node; /**< Next node in the list. */
};

/**
 * Filter for paths.
 */
struct snapraid_filter {
	char pattern[PATH_MAX]; /**< Filter pattern. */
	int is_disk; /**< If the pattern is a disk one. */
	int is_path; /**< If the pattern is only for the complete path. */
	int is_dir; /**< If the pattern is only for dir. */
	int direction; /**< If it's an inclusion (=1) or an exclusion (=-1). */
	tommy_node node; /**< Next node in the list. */
};

/**
 * Block pointer used to represent unused blocks.
 */
#define BLOCK_EMPTY 0

/**
 * This block is an empty one.
 * Note that an empty block is represent with ::BLOCK_EMPTY.
 */
#define BLOCK_STATE_EMPTY 0

/**
 * The block has both the hash and the parity computed.
 * This is the normal state of a saved block.
 *
 * The block hash field IS set.
 * The parity for this disk is updated.
 */
#define BLOCK_STATE_BLK 1

/**
 * The block is new and not yet hashed.
 * This happens when a new block overwrite a just removed block, or an empty space.
 *
 * The block hash field MAY be set and it represents the hash of the OLD data.
 * The hash may be also INVALID or ZERO.
 *
 * If the OLD block was empty, the hash is set to the special ZERO value.
 * If the OLD block was lost, the hash is set to the special INVALID value.
 *
 * The parity for this disk is not updated, but it contains the old data referenced by the hash.
 *
 * If the state is read from an incomplete sync, we don't really know if the hash is referring at the
 * data used to compute the parity, because the sync process was interrupted at an unknown point,
 * and the parity may or may not be updated.
 *
 * For this reason we clear all such hashes when reading the state from an incomplete sync before
 * starting a new sync, because sync is affected by such hashes, as sync updates the parity, only
 * if the new data read for CHG blocks has a mismatching hash.
 * Clearing is done setting the ::clear_past_hash flag before reading the state.
 * No clearing is done in other commands, as check and fix are instead able to work with unsynced
 * hashes, and scrub ignores CHG/DELETED blocks.
 */
#define BLOCK_STATE_CHG 2

/**
 * The block is new and hashed.
 * This happens when a new block overwrite a just removed block, or an empty space.
 *
 * Note that when the file copy heuristic is enabled, the REP blocks may be set
 * using this heuristic, meaning that the hash may be wrong.
 *
 * For this reason, when the ::force_nocopy flag is enabled in sync, we convert all the REP blocks
 * to CHG, invalidating the stored hash.
 * Clearing is done setting the ::clear_past_hash flag before reading the state.
 * No clearing is done in other commands, as they don't stop the process like in sync
 * when there is a false silent error.
 *
 * The block hash field IS set, and it represents the hash of the new data.
 * The parity for this disk is not updated.
 */
#define BLOCK_STATE_REP 3

/**
 * This block is a deleted one.
 * This happens when a file is deleted.
 *
 * The block hash field IS set, and it represents the hash of the previous data,
 * but only if it's different by all 0.
 * The parity for this disk is not updated, but it contains the old data referenced by the hash.
 *
 * If the state is read from an incomplete sync, we don't really know if the hash is referring at the
 * data used to compute the parity, because the sync process was interrupted at an unknown point,
 * and the parity may or may not be updated.
 *
 * A now the sync process is not affected by DELETED hash, so clearing won't be really needed,
 * but considering that we have to do it for CHG blocks, we do it also for DELETED ones,
 * clearing all the past hashes.
 * Clearing is done setting the ::clear_past_hash flag before reading the state.
 * No clearing is done in other commands, as check and fix are instead able to work with unsynced
 * hashes, and scrub ignores CHG/DELETED blocks.
 */
#define BLOCK_STATE_DELETED 4

/**
 * Block of a file.
 */
struct snapraid_block {
	unsigned char hash[HASH_SIZE]; /**< Hash of the block. */
	unsigned char state; /**< State of the block. */
};

/**
 * If a file is present in the disk.
 * It's used only in scan to detect present and missing files.
 */
#define FILE_IS_PRESENT 0x01

/**
 * If it's an excluded file from the processing.
 * It's used in both check and fix to mark files to exclude from the processing.
 */
#define FILE_IS_EXCLUDED 0x02

/**
 * If a fix was attempted but it failed.
 * It's used only in fix to mark that some data is unrecoverable.
 */
#define FILE_IS_DAMAGED 0x04

/**
 * If a fix was done.
 * It's used only in fix to mark that some data was recovered.
 */
#define FILE_IS_FIXED 0x08

/**
 * If the file was originally missing, and it was created in the fix process.
 * It's used only in fix to mark files recovered from scratch,
 * meaning that they don't have any previous content.
 * This is important because it means that deleting them, you are not going
 * to lose something that cannot be recovered.
 * Note that excluded files won't ever get this flag.
 */
#define FILE_IS_CREATED 0x10

/**
 * If the file has completed its processing, meaning that it won't be opened anymore.
 * It's used only in fix to mark when we finish processing one file.
 * Note that excluded files won't ever get this flag.
 */
#define FILE_IS_FINISHED 0x20

/**
 * If the file hash was obtained from a file copy
 * identified by the same name, size and stamp.
 */
#define FILE_IS_COPY 0x40

/**
 * If the file was opened.
 * It's used in fix to detect if it's the first time a file is opened.
 */
#define FILE_IS_OPENED 0x80

/**
 * If the file is modified from the latest sync.
 * It's used in fix to store if the state of the file before being modified.
 */
#define FILE_IS_UNSYNCED 0x100

/**
 * If the file is without inode.
 * It could happen in file-system where inodes are not persistent,
 * or when restoring a full disk with "fix".
 * In such cases we have to clear any stored duplicate inode.
 * After the scan process completes, no file should have this flag set.
 */
#define FILE_IS_WITHOUT_INODE 0x200

/**
 * The file is deleted.
 * This happens when a file is deleted from the array,
 * but it's keep inside the parity until the next sync.
 *
 * During the file-system check we needs this information,
 * because deleted files may be present only partially.
 */
#define FILE_IS_DELETED 0x400

/**
 * The file is missing.
 * This happens in fix/check when a file is cannot be opened,
 * and marking it as such prevents to retry to open it again.
 */
#define FILE_IS_MISSING 0x800

#define FILE_IS_HARDLINK 0x1000 /**< If it's an hardlink. */
#define FILE_IS_SYMLINK 0x2000 /**< If it's a file symlink. */
#define FILE_IS_SYMDIR 0x4000 /**< If it's a dir symlink for Windows. Not yet supported. */
#define FILE_IS_JUNCTION 0x8000 /**< If it's a junction for Windows. Not yet supported. */
#define FILE_IS_LINK_MASK 0xF000 /**< Mask for link type. */

/**
 * File.
 */
struct snapraid_file {
	int64_t mtime_sec; /**< Modification time. */
	uint64_t inode; /**< Inode. */
	uint64_t physical; /**< Physical offset of the file. */
	data_off_t size; /**< Size of the file. */
	struct snapraid_block* blockvec; /**< All the blocks of the file. */
	int mtime_nsec; /**< Modification time nanoseconds. In the range 0 <= x < 1,000,000,000, or STAT_NSEC_INVALID if not present. */
	block_off_t blockmax; /**< Number of blocks. */
	unsigned flag; /**< FILE_IS_* flags. */
	char* sub; /**< Sub path of the file. Without the disk dir. The disk is implicit. */

	/* nodes for data structures */
	tommy_node nodelist;
	tommy_hashdyn_node nodeset;
	tommy_hashdyn_node pathset;
	tommy_hashdyn_node stampset;
};

/**
 * Symbolic Link.
 */
struct snapraid_link {
	unsigned flag; /**< FILE_IS_* flags. */
	char* sub; /**< Sub path of the file. Without the disk dir. The disk is implicit. */
	char* linkto; /**< Link to. */

	/* nodes for data structures */
	tommy_node nodelist;
	tommy_hashdyn_node nodeset;
};

/**
 * Dir.
 */
struct snapraid_dir {
	unsigned flag; /**< FILE_IS_* flags. */
	char* sub; /**< Sub path of the file. Without the disk dir. The disk is implicit. */

	/* nodes for data structures */
	tommy_node nodelist;
	tommy_hashdyn_node nodeset;
};

/**
 * Chunk.
 *
 * A chunk represents a fragment of a file mapped into the parity.
 */
struct snapraid_chunk {
	struct snapraid_file* file; /**< File containing this chunk. */
	block_off_t parity_pos; /**< Parity position. */
	block_off_t file_pos; /**< Position in the file. */
	block_off_t count; /**< Number of sequential blocks in the file and parity. */
	tommy_tree_node parity_node; /**< Tree sorted by <parity_pos>. */
	tommy_tree_node file_node; /**< Tree sorter by <file,file_pos>. */
};

/**
 * Disk.
 */
struct snapraid_disk {
	char name[PATH_MAX]; /**< Name of the disk. */
	char dir[PATH_MAX]; /**< Mount point of the disk. It always terminates with /. */
	char smartctl[PATH_MAX]; /**< Custom command for smartctl. Empty means auto. */
	char uuid[UUID_MAX]; /**< UUID of the disk. */

	uint64_t device; /**< Device identifier. */
	uint64_t tick; /**< Usage time of the disk. */
	block_off_t total_blocks; /**< Number of total blocks. */
	block_off_t free_blocks; /**< Number of free blocks at the last sync. */

	/**
	 * First free searching block.
	 * Note that it doesn't necessarily point at the first free block,
	 * but it just tell you that no free block is present before this position.
	 */
	block_off_t first_free_block;

	int has_volatile_inodes; /**< If the underline file-system has not persistent inodes. */
	int has_unreliable_physical; /**< If the physical offset of files has duplicates. */
	int has_different_uuid; /**< If the disk has a different UUID, meaning that it is not the same file-system. */
	int has_unsupported_uuid; /**< If the disk doesn't report UUID, meaning it's not supported. */
	int had_empty_uuid; /**< If the disk had an empty UUID, meaning that it's a new disk. */
	int mapping_idx; /**< Index in the mapping vector. Used only as buffer when writing the content file. */
	int skip_access; /**< If the disk is inaccessible and it should be skipped. */

	/**
	 * Mutex for protecting the filesystem structure.
	 *
	 * Specifically, this protects ::fs_parity, ::fs_file, and ::fs_last,
	 * meaning that it protectes only chunks.
	 *
	 * Files, links and dirs are not protected as they are not expected to
	 * change during multithread processing.
	 */
	pthread_mutex_t fs_mutex;

	/**
	 * Mapping of chunks in the parity.
	 * Sorted by <parity_pos> and by <file,file_pos>
	 */
	tommy_tree fs_parity;
	tommy_tree fs_file;

	/**
	 * Last chunk we accessed.
	 * It's used to optimize access of sequential blocks.
	 */
	struct snapraid_chunk* fs_last;

	/**
	 * List of all the snapraid_file for the disk.
	 */
	tommy_list filelist;

	/**
	 * List of all the deleted file for the disk.
	 *
	 * These files are kept allocated, because the blocks are still referenced in
	 * the ::blockarr.
	 */
	tommy_list deletedlist;

	tommy_hashdyn inodeset; /**< Hashtable by inode of all the files. */
	tommy_hashdyn pathset; /**< Hashtable by path of all the files. */
	tommy_hashdyn stampset; /**< Hashtable by stamp (size and time) of all the files. */
	tommy_list linklist; /**< List of all the links. */
	tommy_hashdyn linkset; /**< Hashtable by name of all the links. */
	tommy_list dirlist; /**< List of all the dirs. */
	tommy_hashdyn dirset; /**< Hashtable by name of all the dirs. */

	/* nodes for data structures */
	tommy_node node;
};

/**
 * Disk mapping.
 */
struct snapraid_map {
	char name[PATH_MAX]; /**< Name of the disk. */
	char uuid[UUID_MAX]; /**< UUID of the disk. Empty if unknown. */
	block_off_t total_blocks; /**< Number of total blocks. */
	block_off_t free_blocks; /**< Number of free blocks at last 'sync'. */
	unsigned position; /**< Position of the disk in the parity. */

	/* nodes for data structures */
	tommy_node node;
};

/**
 * Parity.
 */
struct snapraid_parity {
	char path[PATH_MAX]; /**< Path of the parity file. */
	char uuid[UUID_MAX]; /**< UUID of the disk. Empty if unknown. */
	char smartctl[PATH_MAX]; /**< Custom command for smartctl. Empty means auto. */
	uint64_t device; /**< Device identifier of the parity. */
	block_off_t total_blocks; /**< Number of total blocks. */
	block_off_t free_blocks; /**< Number of free blocks at the last sync. */
	int skip_access; /**< If the disk is inaccessible and it should be skipped. */
	int is_excluded; /**< If the parity is excluded by disk filter. */

	/**
	 * Cumulative time used for parity disks.
	 */
	uint64_t tick;
};

/**
 * Info.
 */
typedef uint32_t snapraid_info;

/**
 * Allocate a content.
 */
struct snapraid_content* content_alloc(const char* path, uint64_t dev);

/**
 * Deallocate a content.
 */
void content_free(struct snapraid_content* content);

/**
 * Allocate a filter pattern for files and directories.
 */
struct snapraid_filter* filter_alloc_file(int is_include, const char* pattern);

/**
 * Allocate a filter pattern for disks.
 */
struct snapraid_filter* filter_alloc_disk(int is_include, const char* pattern);

/**
 * Deallocate an exclusion.
 */
void filter_free(struct snapraid_filter* filter);

/**
 * Filter type description.
 */
const char* filter_type(struct snapraid_filter* filter, char* out, size_t out_size);

/**
 * Filter hidden files.
 * Return !=0 if it matches and it should be excluded.
 */
static inline int filter_hidden(int enable, struct dirent* dd)
{
	if (enable && dirent_hidden(dd)) {
		return 1; /* filter out */
	}

	return 0;
}

/**
 * Filter a path using a list of filters.
 * For each element of the path all the filters are applied, until the first one that matches.
 * Return !=0 if it should be excluded.
 */
int filter_path(tommy_list* filterlist, struct snapraid_filter** reason, const char* disk, const char* sub);

/**
 * Filter a file/link/dir if missing.
 * This call imply a disk check for the file presence.
 * Return !=0 if the file is present and it should be excluded.
 */
int filter_existence(int filter_missing, const char* dir, const char* sub);

/**
 * Filter a file if bad.
 * Return !=0 if the file is correct and it should be excluded.
 */
int filter_correctness(int filter_error, tommy_arrayblkof* infoarr, struct snapraid_disk* disk, struct snapraid_file* file);

/**
 * Filter a dir using a list of filters.
 * For each element of the path all the filters are applied, until the first one that matches.
 * Return !=0 if should be excluded.
 */
int filter_dir(tommy_list* filterlist, struct snapraid_filter** reason, const char* disk, const char* sub);

/**
 * Filter a path if it's a content file.
 * Return !=0 if should be excluded.
 */
int filter_content(tommy_list* contentlist, const char* path);

/**
 * Check if the specified hash is invalid.
 *
 * An invalid hash is represented with all bytes at 0x00.
 */
static inline int hash_is_invalid(const unsigned char* hash)
{
	unsigned i;

	for (i = 0; i < HASH_SIZE; ++i)
		if (hash[i] != 0x00)
			return 0;

	return 1;
}

/**
 * Check if the specified hash represent the zero block.
 *
 * A zero hash is represented with all bytes at 0xFF.
 */
static inline int hash_is_zero(const unsigned char* hash)
{
	unsigned i;

	for (i = 0; i < HASH_SIZE; ++i)
		if (hash[i] != 0xFF)
			return 0;

	return 1;
}

/**
 * Check if the specified hash is a real hash.
 */
static inline int hash_is_real(const unsigned char* hash)
{
	return !hash_is_zero(hash) && !hash_is_invalid(hash);
}

/**
 * Set the hash to the special INVALID value.
 */
static inline void hash_invalid_set(unsigned char* hash)
{
	memset(hash, 0x00, HASH_SIZE);
}

/**
 * Set the hash to the special ZERO value.
 */
static inline void hash_zero_set(unsigned char* hash)
{
	memset(hash, 0xFF, HASH_SIZE);
}

/**
 * Get the state of the block.
 *
 * For this function, it's allowed to pass a NULL block
 * pointer than results in the BLOCK_STATE_EMPTY state.
 */
static inline unsigned block_state_get(const struct snapraid_block* block)
{
	if (block == BLOCK_EMPTY)
		return BLOCK_STATE_EMPTY;

	return block->state;
}

/**
 * Set the state of the block.
 */
static inline void block_state_set(struct snapraid_block* block, unsigned state)
{
	block->state = state;
}

/**
 * Check if the specified block has an updated hash.
 *
 * Note that EMPTY / CHG / DELETED return 0.
 */
static inline int block_has_updated_hash(const struct snapraid_block* block)
{
	unsigned state = block_state_get(block);

	return state == BLOCK_STATE_BLK || state == BLOCK_STATE_REP;
}

/**
 * Check if the specified block has a past hash,
 * i.e. the hash of the data that it's now overwritten or lost.
 *
 * Note that EMPTY / BLK / REP return 0.
 */
static inline int block_has_past_hash(const struct snapraid_block* block)
{
	unsigned state = block_state_get(block);

	return state == BLOCK_STATE_CHG || state == BLOCK_STATE_DELETED;
}

/**
 * Check if the specified block is part of a file.
 *
 * Note that EMPTY / DELETED return 0.
 */
static inline int block_has_file(const struct snapraid_block* block)
{
	unsigned state = block_state_get(block);

	return state == BLOCK_STATE_BLK
	       || state == BLOCK_STATE_CHG || state == BLOCK_STATE_REP;
}

/**
 * Check if the block has an invalid parity than needs to be updated.
 *
 * Note that EMPTY / BLK return 0.
 */
static inline int block_has_invalid_parity(const struct snapraid_block* block)
{
	unsigned state = block_state_get(block);

	return state == BLOCK_STATE_DELETED
	       || state == BLOCK_STATE_CHG || state == BLOCK_STATE_REP;
}

/**
 * Check if the block is part of a file with valid parity.
 *
 * Note that anything different than BLK return 0.
 */
static inline int block_has_file_and_valid_parity(const struct snapraid_block* block)
{
	unsigned state = block_state_get(block);

	return state == BLOCK_STATE_BLK;
}

static inline int file_flag_has(const struct snapraid_file* file, unsigned mask)
{
	return (file->flag & mask) == mask;
}

static inline void file_flag_set(struct snapraid_file* file, unsigned mask)
{
	file->flag |= mask;
}

static inline void file_flag_clear(struct snapraid_file* file, unsigned mask)
{
	file->flag &= ~mask;
}

/**
 * Allocate a file.
 */
struct snapraid_file* file_alloc(unsigned block_size, const char* sub, data_off_t size, uint64_t mtime_sec, int mtime_nsec, uint64_t inode, uint64_t physical);

/**
 * Duplicate a file.
 */
struct snapraid_file* file_dup(struct snapraid_file* copy);

/**
 * Deallocate a file.
 */
void file_free(struct snapraid_file* file);

/**
 * Rename a file.
 */
void file_rename(struct snapraid_file* file, const char* sub);

/**
 * Copy a file.
 */
void file_copy(struct snapraid_file* src_file, struct snapraid_file* dest_file);

/**
 * Return the name of the file, without the dir.
 */
const char* file_name(const struct snapraid_file* file);

/**
 * Check if the block is the last in the file.
 */
int file_block_is_last(struct snapraid_file* file, block_off_t file_pos);

/**
 * Get the size in bytes of the block.
 * If it's the last block of a file it could be less than block_size.
 */
unsigned file_block_size(struct snapraid_file* file, block_off_t file_pos, unsigned block_size);

/**
 * Compare a file with an inode.
 */
int file_inode_compare_to_arg(const void* void_arg, const void* void_data);

/**
 * Compare files by inode.
 */
int file_inode_compare(const void* void_a, const void* void_b);

/**
 * Compare files by path.
 */
int file_path_compare(const void* void_a, const void* void_b);

/**
 * Compare files by physical address.
 */
int file_physical_compare(const void* void_a, const void* void_b);

/**
 * Compute the hash of a file inode.
 */
static inline tommy_uint32_t file_inode_hash(uint64_t inode)
{
	return (tommy_uint32_t)tommy_inthash_u64(inode);
}

/**
 * Compare a file with a path.
 */
int file_path_compare_to_arg(const void* void_arg, const void* void_data);

/**
 * Compare a file with another file for name, stamp, and both.
 */
int file_name_compare(const void* void_a, const void* void_b);
int file_stamp_compare(const void* void_a, const void* void_b);
int file_namestamp_compare(const void* void_a, const void* void_b);
int file_pathstamp_compare(const void* void_a, const void* void_b);

/**
 * Compute the hash of a file path.
 */
static inline tommy_uint32_t file_path_hash(const char* sub)
{
	return tommy_hash_u32(0, sub, strlen(sub));
}

/**
 * Compute the hash of a file stamp.
 */
static inline tommy_uint32_t file_stamp_hash(data_off_t size, int64_t mtime_sec, int mtime_nsec)
{
	return tommy_inthash_u32((tommy_uint32_t)size ^ tommy_inthash_u32(mtime_sec ^ tommy_inthash_u32(mtime_nsec)));
}

/**
 * Allocate a chunk.
 */
struct snapraid_chunk* chunk_alloc(block_off_t parity_pos, struct snapraid_file* file, block_off_t file_pos, block_off_t count);

/**
 * Deallocate a chunk.
 */
void chunk_free(struct snapraid_chunk* chunk);

/**
 * Compare chunk by parity position.
 */
int chunk_parity_compare(const void* void_a, const void* void_b);

/**
 * Compare chunk by file and file position.
 */
int chunk_file_compare(const void* void_a, const void* void_b);

static inline int link_flag_has(const struct snapraid_link* slink, unsigned mask)
{
	return (slink->flag & mask) == mask;
}

static inline void link_flag_set(struct snapraid_link* slink, unsigned mask)
{
	slink->flag |= mask;
}

static inline void link_flag_clear(struct snapraid_link* slink, unsigned mask)
{
	slink->flag &= ~mask;
}

static inline void link_flag_let(struct snapraid_link* slink, unsigned flag, unsigned mask)
{
	slink->flag &= ~mask;
	slink->flag |= flag & mask;
}

static inline unsigned link_flag_get(struct snapraid_link* slink, unsigned mask)
{
	return slink->flag & mask;
}

/**
 * Allocate a link.
 */
struct snapraid_link* link_alloc(const char* name, const char* slink, unsigned link_flag);

/**
 * Deallocate a link.
 */
void link_free(struct snapraid_link* slink);

/**
 * Compare a link with a name.
 */
int link_name_compare_to_arg(const void* void_arg, const void* void_data);

/**
 * Compare links by path.
 */
int link_alpha_compare(const void* void_a, const void* void_b);

/**
 * Compute the hash of a link name.
 */
static inline tommy_uint32_t link_name_hash(const char* name)
{
	return tommy_hash_u32(0, name, strlen(name));
}

static inline int dir_flag_has(const struct snapraid_dir* dir, unsigned mask)
{
	return (dir->flag & mask) == mask;
}

static inline void dir_flag_set(struct snapraid_dir* dir, unsigned mask)
{
	dir->flag |= mask;
}

static inline void dir_flag_clear(struct snapraid_dir* dir, unsigned mask)
{
	dir->flag &= ~mask;
}

/**
 * Allocate a dir.
 */
struct snapraid_dir* dir_alloc(const char* name);

/**
 * Deallocate a dir.
 */
void dir_free(struct snapraid_dir* dir);

/**
 * Compare a dir with a name.
 */
int dir_name_compare(const void* void_arg, const void* void_data);

/**
 * Compute the hash of a dir name.
 */
static inline tommy_uint32_t dir_name_hash(const char* name)
{
	return tommy_hash_u32(0, name, strlen(name));
}

/**
 * Allocate a disk.
 */
struct snapraid_disk* disk_alloc(const char* name, const char* dir, uint64_t dev, const char* uuid, int skip);

/**
 * Deallocate a disk.
 */
void disk_free(struct snapraid_disk* disk);

/**
 * Get the size of the disk in blocks.
 */
block_off_t fs_size(struct snapraid_disk* disk);

/**
 * Check if a disk is totally empty and can be discarded from the content file.
 * A disk is empty if it doesn't contain any file, symlink, hardlink or dir
 * and without any DELETED block.
 * The blockmax is used to limit the search of DELETED block up to blockmax.
 */
int fs_is_empty(struct snapraid_disk* disk, block_off_t blockmax);

/**
 * Check the file-system for errors.
 * Return 0 if it's OK.
 */
int fs_check(struct snapraid_disk* disk);

/**
 * Allocate a parity position for the specified file position.
 *
 * After this call you can use the par2file/par2block operations
 * to query the relation.
 *
 * \note This function is NOT thread-safe as it uses the the disk cache. +
 */
void fs_allocate(struct snapraid_disk* disk, block_off_t parity_pos, struct snapraid_file* file, block_off_t file_pos);

/**
 * Deallocate the parity position.
 *
 * After this call the par2file/par2block operations
 * won't find anymore the parity association.
 *
 * \note This function is NOT thread-safe as it uses the the disk cache.
 */
void fs_deallocate(struct snapraid_disk* disk, block_off_t pos);

/**
 * Get the block from the file position.
 */
struct snapraid_block* fs_file2block_get(struct snapraid_file* file, block_off_t file_pos);

/**
 * Get the file position from the parity position.
 * Return 0 if no file is using it.
 */
<<<<<<< HEAD
struct snapraid_file* fs_par2file_get(struct snapraid_disk* disk, block_off_t parity_pos, block_off_t* file_pos);
=======
block_off_t fs_file2par_maybe_ts(struct snapraid_disk* disk, struct snapraid_chunk** fs_last, struct snapraid_file* file, block_off_t file_pos);

/**
 * Get the parity position from the file position.
 * Return POS_INVALID if no parity is allocated.
 * \note This function is NOT thread-safe as it uses the the disk cache.
 */
static inline block_off_t fs_file2par_maybe(struct snapraid_disk* disk, struct snapraid_file* file, block_off_t file_pos)
{
	return fs_file2par_maybe_ts(disk, &disk->fs_last, file, file_pos);
}

/**
 * Like fs_file2par_get() but thread-safe.
 */
static inline block_off_t fs_file2par_get_ts(struct snapraid_disk* disk, struct snapraid_chunk** fs_last, struct snapraid_file* file, block_off_t file_pos)
{
	block_off_t ret;

	ret = fs_file2par_maybe_ts(disk, fs_last, file, file_pos);
	if (ret == POS_INVALID) {
		/* LCOV_EXCL_START */
		log_fatal("Internal inconsistency when resolving file '%s' at position '%u/%u' in disk '%s'\n", file->sub, file_pos, file->blockmax, disk->name);
		os_abort();
		/* LCOV_EXCL_STOP */
	}

	return ret;
}
>>>>>>> eaa89473

/**
 * Get the parity position from the file position.
 */
block_off_t fs_file2par_get(struct snapraid_disk* disk, struct snapraid_file* file, block_off_t file_pos);

/**
 * Get the block from the parity position.
 * Return BLOCK_EMPTY==0 if the block is over the end of the disk or not used.
 * \note This function is NOT thread-safe as it uses the the disk cache. 
 */
struct snapraid_block* fs_par2block_get(struct snapraid_disk* disk, block_off_t parity_pos);

/**
 * Allocate a disk mapping.
 * Uses uuid="" if not available.
 */
struct snapraid_map* map_alloc(const char* name, unsigned position, block_off_t total_blocks, block_off_t free_blocks, const char* uuid);

/**
 * Deallocate a disk mapping.
 */
void map_free(struct snapraid_map* map);

/**
 * Mask used to store additional information in the info bits.
 *
 * These bits reduce the granularity of the time in the memory representation.
 */
#define INFO_MASK 0x7

/**
 * Make an info.
 */
static inline snapraid_info info_make(time_t last_access, int error, int rehash, int justsynced)
{
	/* clear the lowest bits as reserved for other information */
	snapraid_info info = last_access & ~INFO_MASK;

	if (error != 0)
		info |= 0x1;
	if (rehash != 0)
		info |= 0x2;
	if (justsynced != 0)
		info |= 0x4;
	return info;
}

/**
 * Extract the time information.
 * This is the last time when the block was know to be correct.
 * The "scrubbed" info tells if the time is referreing at the latest sync or scrub.
 */
static inline time_t info_get_time(snapraid_info info)
{
	return info & ~INFO_MASK;
}

/**
 * Extract the error information.
 * Report if the block address had some problem.
 */
static inline int info_get_bad(snapraid_info info)
{
	return (info & 0x1) != 0;
}

/**
 * Extract the rehash information.
 * Report if the block address is using the old hash and needs to be rehashed.
 */
static inline int info_get_rehash(snapraid_info info)
{
	return (info & 0x2) != 0;
}

/**
 * Extract the scrubbed information.
 * Report if the block address was never scrubbed.
 */
static inline int info_get_justsynced(snapraid_info info)
{
	return (info & 0x4) != 0;
}

/**
 * Mark the block address as with error.
 */
static inline snapraid_info info_set_bad(snapraid_info info)
{
	return info | 0x1;
}

/**
 * Mark the block address as with rehash.
 */
static inline snapraid_info info_set_rehash(snapraid_info info)
{
	return info | 0x2;
}

/**
 * Set the info at the specified position.
 * The position is allocated if not yet done.
 */
static inline void info_set(tommy_arrayblkof* array, unsigned pos, snapraid_info info)
{
	tommy_arrayblkof_grow(array, pos + 1);

	memcpy(tommy_arrayblkof_ref(array, pos), &info, sizeof(snapraid_info));
}

/**
 * Get the info at the specified position.
 * For not allocated position, 0 is returned.
 */
static inline snapraid_info info_get(tommy_arrayblkof* array, unsigned pos)
{
	snapraid_info info;

	if (pos >= tommy_arrayblkof_size(array))
		return 0;

	memcpy(&info, tommy_arrayblkof_ref(array, pos), sizeof(snapraid_info));

	return info;
}

/**
 * Compare times
 */
int time_compare(const void* void_a, const void* void_b);

#endif
<|MERGE_RESOLUTION|>--- conflicted
+++ resolved
@@ -934,29 +934,22 @@
  * Get the file position from the parity position.
  * Return 0 if no file is using it.
  */
-<<<<<<< HEAD
 struct snapraid_file* fs_par2file_get(struct snapraid_disk* disk, block_off_t parity_pos, block_off_t* file_pos);
-=======
-block_off_t fs_file2par_maybe_ts(struct snapraid_disk* disk, struct snapraid_chunk** fs_last, struct snapraid_file* file, block_off_t file_pos);
 
 /**
  * Get the parity position from the file position.
  * Return POS_INVALID if no parity is allocated.
- * \note This function is NOT thread-safe as it uses the the disk cache.
- */
-static inline block_off_t fs_file2par_maybe(struct snapraid_disk* disk, struct snapraid_file* file, block_off_t file_pos)
-{
-	return fs_file2par_maybe_ts(disk, &disk->fs_last, file, file_pos);
-}
-
-/**
- * Like fs_file2par_get() but thread-safe.
- */
-static inline block_off_t fs_file2par_get_ts(struct snapraid_disk* disk, struct snapraid_chunk** fs_last, struct snapraid_file* file, block_off_t file_pos)
+ */
+block_off_t fs_file2par_maybe(struct snapraid_disk* disk, struct snapraid_file* file, block_off_t file_pos);
+
+/**
+ * Get the parity position from the file position.
+ */
+static inline block_off_t fs_file2par_get(struct snapraid_disk* disk, struct snapraid_file* file, block_off_t file_pos)
 {
 	block_off_t ret;
 
-	ret = fs_file2par_maybe_ts(disk, fs_last, file, file_pos);
+	ret = fs_file2par_maybe(disk, file, file_pos);
 	if (ret == POS_INVALID) {
 		/* LCOV_EXCL_START */
 		log_fatal("Internal inconsistency when resolving file '%s' at position '%u/%u' in disk '%s'\n", file->sub, file_pos, file->blockmax, disk->name);
@@ -966,12 +959,6 @@
 
 	return ret;
 }
->>>>>>> eaa89473
-
-/**
- * Get the parity position from the file position.
- */
-block_off_t fs_file2par_get(struct snapraid_disk* disk, struct snapraid_file* file, block_off_t file_pos);
 
 /**
  * Get the block from the parity position.
