--- conflicted
+++ resolved
@@ -304,22 +304,8 @@
 			raid_gen(state->level, buffer, diskmax, state->block_size);
 
 			/* write the parity */
-<<<<<<< HEAD
 			for(l=0;l<state->level;++l) {
 				ret = parity_write(parity[l], i, buffer[diskmax+l], state->block_size);
-=======
-			ret = parity_write(parity, i, buffer[diskmax], state->block_size);
-			if (ret == -1) {
-				fprintf(stderr, "DANGER! Write error in the Parity disk, it isn't possible to sync.\n");
-				printf("Stopping at block %u\n", i);
-				++error;
-				goto bail;
-			}
-
-			/* write the qarity */
-			if (state->level >= 2) {
-				ret = parity_write(qarity, i, buffer[diskmax+1], state->block_size);
->>>>>>> 013306e3
 				if (ret == -1) {
 					fprintf(stderr, "DANGER! Write error in the %s disk, it isn't possible to sync.\n", lev_name(l));
 					printf("Stopping at block %u\n", i);
