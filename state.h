--- conflicted
+++ resolved
@@ -103,13 +103,8 @@
 	tommy_list importlist; /**< List of import file. */
 	tommy_hashdyn importset; /**< Hashtable by hash of all the import blocks. */
 	tommy_hashdyn previmportset; /**< Hashtable by prevhash of all the import blocks. Valid only if we are in a rehash state. */
-<<<<<<< HEAD
 	tommy_arrayblkof infoarr; /**< Block information array. */
-	block_off_t loaded_blockmax; /**< Previous size of the parity file, computed from the loaded state. */
-	int clear_undeterminate_hash; /**< Clear all the hash from CHG and DELETED blocks when reading the state from an incomplete sync. */
-=======
-	tommy_arrayof infoarr; /**< Block information array. */
-	
+
 	/**
 	 * Required size of the parity file, computed from the loaded state.
 	 * This size only counts BLK blocks, ignoring NEW, CHG and DELETED ones.
@@ -120,7 +115,7 @@
 	 */
 	block_off_t loaded_paritymax;
 
->>>>>>> cef30125
+	int clear_undeterminate_hash; /**< Clear all the hash from CHG and DELETED blocks when reading the state from an incomplete sync. */
 	time_t progress_start; /**< Start of processing for progress visualization. */
 	time_t progress_last; /**< Last update of progress visualization. */
 	time_t progress_interruption; /**< Start of the measure interruption. */
