--- conflicted
+++ resolved
@@ -235,7 +235,6 @@
 	mkdir test/disk1
 	rm -r test/disk2
 	mkdir test/disk2
-<<<<<<< HEAD
 	$(TESTENV) ./snapraid$(EXEEXT) $(CHECKFLAGS) --test-expect-unrecoverable -c $(RAID5) fix -l test.log
 	$(TESTENV) ./snapraid$(EXEEXT) $(CHECKFLAGS) --test-expect-recoverable -c $(RAID6) check -l test.log
 	$(TESTENV) ./snapraid$(EXEEXT) $(CHECKFLAGS) -c $(RAID6) fix -l test.log
@@ -254,16 +253,7 @@
 	$(TESTENV) ./snapraid$(EXEEXT) $(CHECKFLAGS) -c $(RAIDTP) fix -l test.log
 	$(TESTENV) ./snapraid$(EXEEXT) $(CHECKFLAGS) -c $(CONF) check
 	$(TESTENV) ./snapraid$(EXEEXT) $(CHECKFLAGS) -c $(CONF) sync
-	echo --- Delete some files and create some new, sync and check in multiple steps
-=======
-	$(TESTENV) ./snapraid$(EXEEXT) $(CHECKFLAGS) --test-skip-self --test-expect-unrecoverable -c $(srcdir)/test-raid5.conf fix -l test.log
-	$(TESTENV) ./snapraid$(EXEEXT) $(CHECKFLAGS) --test-skip-self --test-expect-recoverable -c $(srcdir)/test-raid6.conf check -l test.log
-	$(TESTENV) ./snapraid$(EXEEXT) $(CHECKFLAGS) --test-skip-self -c $(srcdir)/test-raid6.conf fix -l test.log
-	$(TESTENV) ./snapraid$(EXEEXT) $(CHECKFLAGS) --test-skip-self -c $(srcdir)/test-raid5.conf check
-	$(TESTENV) ./snapraid$(EXEEXT) $(CHECKFLAGS) --test-skip-self -c $(srcdir)/test-raid6.conf check
-	$(TESTENV) ./snapraid$(EXEEXT) $(CHECKFLAGS) --test-skip-self -c $(srcdir)/test-raid6.conf sync
 	echo --- Delete some files and create some new, sync and check in multiple steps using text content
->>>>>>> 4f8f4cf5
 	rm test/disk1/4*
 	rm test/disk2/5*
 	rm test/disk3/6*
