/*
 * Copyright (C) 2011 Andrea Mazzoleni
 *
 * This program is free software: you can redistribute it and/or modify
 * it under the terms of the GNU General Public License as published by
 * the Free Software Foundation, either version 3 of the License, or
 * (at your option) any later version.
 *
 * This program is distributed in the hope that it will be useful,
 * but WITHOUT ANY WARRANTY; without even the implied warranty of
 * MERCHANTABILITY or FITNESS FOR A PARTICULAR PURPOSE.  See the
 * GNU General Public License for more details.
 *
 * You should have received a copy of the GNU General Public License
 * along with this program.  If not, see <http://www.gnu.org/licenses/>.
 */

#include "portable.h"

#include "util.h"
#include "elem.h"
#include "import.h"
#include "state.h"
#include "parity.h"
#include "handle.h"
#include "raid.h"

/****************************************************************************/
/* check */

/**
 * A block that failed the hash check, or that was deleted.
 */
struct failed_struct {
	/**
	 * If the block needs to be recovered and rewritten to the disk.
	 */
	int is_bad;

	/**
	 * If that we have recovered may be not updated data,
	 * an old version, or just garbage.
	 *
	 * Essentially, it means that we are not sure what we have recovered
	 * is really correct. It's just our best guess.
	 *
	 * These "recovered" block are also written to the disk if the block is marked as ::is_bad.
	 * But these files are marked also as FILE_IS_DAMAGED, and then renamed to .unrecoverable.
	 *
	 * Note that this could happen only for NEW and CHG blocks.
	 */
	int is_outofdate;

	unsigned index; /**< Index of the failed block. */
	struct snapraid_block* block; /**< The failed block, or BLOCK_DELETED for a deleted block */
	struct snapraid_handle* handle; /**< The file containing the failed block, or 0 for a deleted block */
};

/**
 * Checks if a block hash matches the specified buffer.
 * Return ==0 if equal
 */
static int blockcmp(struct snapraid_state* state, int rehash, struct snapraid_block* block, unsigned char* buffer, unsigned char* buffer_zero)
{
	unsigned char hash[HASH_SIZE];
	unsigned size;

	size = block_file_size(block, state->block_size);

	/* now compute the hash of the valid part */
	if (rehash) {
		memhash(state->prevhash, state->prevhashseed, hash, buffer, size);
	} else {
		memhash(state->hash, state->hashseed, hash, buffer, size);
	}

	/* compare the hash */
	if (memcmp(hash, block->hash, HASH_SIZE) != 0) {
		return -1;
	}

	/* compare to the end of the block */
	if (size < state->block_size) {
		if (memcmp(buffer + size, buffer_zero + size, state->block_size - size) != 0) {
			return -1;
		}
	}

	return 0;
}

/**
 * Repair errors.
 * Returns <0 if failure for missing strategy, >0 if data is wrong and we cannot rebuild correctly, 0 on success.
 * If success, the parity and qarity are computed in the buffer variable.
 */
static int repair_step(struct snapraid_state* state, int rehash, unsigned pos, unsigned diskmax, struct failed_struct* failed, unsigned* failed_map, unsigned failed_count, unsigned char** buffer, unsigned char** buffer_recov, unsigned char* buffer_zero)
{
	unsigned j;
	int error = 0;
	int has_hash;
	int hash_checked;
	unsigned char* buffer_parity = buffer_recov[0];
	unsigned char* buffer_qarity = buffer_recov[1];
	unsigned char* buffer_rarity = buffer_recov[2];

	/* no fix required */
	if (failed_count == 0) {
		/* recompute only parity and qarity */
		raid_gen(state->level, buffer, diskmax, state->block_size);
		return 0;
	}

	/* check if there is at least a failed block that can be checked for correctness using the hash */
	/* if there isn't, we have to sacrifice a parity block to check that the result is correct */
	has_hash = 0;
	for(j=0;j<failed_count;++j) {
		if (block_has_updated_hash(failed[failed_map[j]].block)) /* if the block can be checked */
			has_hash = 1;
	}

	/* RAID5 recovering from p */
	if (failed_count == 1 && buffer_parity != 0 && has_hash) {
		/* copy the redundancy to use */
		memcpy(buffer[diskmax], buffer_parity, state->block_size);

		/* recover data */
		raid5_recov_data(buffer, diskmax, state->block_size, failed[failed_map[0]].index);

		hash_checked = 0; /* keep track if we check at least one block */

		/* check if the recovered blocks are OK */
		for(j=0;j<failed_count;++j) {
			if (block_has_updated_hash(failed[failed_map[j]].block)) { /* if the block can be checked */
				hash_checked = 1;
				if (blockcmp(state, rehash, failed[failed_map[j]].block, buffer[failed[failed_map[j]].index], buffer_zero) != 0)
					break;
			}
		}

		/* if we checked something, and no block failed the check */
		if (hash_checked && j==failed_count) {
			/* recompute all the redundancy information */
			raid_gen(state->level, buffer, diskmax, state->block_size);
			return 0;
		}

		fprintf(stdlog, "error:%u:parity: Data error\n", pos);
		++error;
	}

	/* RAID6 recovering from q, ignoring p */
	if (failed_count == 1 && buffer_qarity != 0 && has_hash) {
		/* copy the redundancy to use */
		memcpy(buffer[diskmax+1], buffer_qarity, state->block_size);

		/* recover data */
		raid6_recov_datap(buffer, diskmax, state->block_size, failed[failed_map[0]].index, buffer_zero);

		hash_checked = 0; /* keep track if we check at least one block */

		/* check if the recovered blocks are OK */
		for(j=0;j<failed_count;++j) {
			if (block_has_updated_hash(failed[failed_map[j]].block)) { /* if the block can be checked */
				hash_checked = 1;
				if (blockcmp(state, rehash, failed[failed_map[j]].block, buffer[failed[failed_map[j]].index], buffer_zero) != 0)
					break;
			}
		}

		/* if we checked something, and no block failed the check */
		if (hash_checked && j==failed_count) {
			/* recompute all the redundancy information */
			raid_gen(state->level, buffer, diskmax, state->block_size);
			return 0;
		}

		fprintf(stdlog, "error:%u:q-parity: Data error\n", pos);
		++error;
	}

	/* RAID6 recovering from q, using p to check the result */
	if (failed_count == 1 && buffer_parity != 0 && buffer_qarity != 0 && !has_hash) {
		/* copy the redundancy to use */
		memcpy(buffer[diskmax+1], buffer_qarity, state->block_size);

		/* recover data */
		raid6_recov_datap(buffer, diskmax, state->block_size, failed[failed_map[0]].index, buffer_zero);

		/* recompute parity with RAID5 to get p from it */
		raid_gen(1, buffer, diskmax, state->block_size);

		/* if the recovered parity block matches */
		if (memcmp(buffer[diskmax], buffer_parity, state->block_size) == 0) {
			/* recompute all the redundancy information */
			raid_gen(state->level, buffer, diskmax, state->block_size);
			return 0;
		}

		fprintf(stdlog, "error:%u:parity/q-parity: Data error\n", pos);
		++error;
	}

	/* RAID6 recovering from p+q */
	if (failed_count == 2 && buffer_parity != 0 && buffer_qarity != 0 && has_hash) {
		/* copy the redundancy to use */
		memcpy(buffer[diskmax], buffer_parity, state->block_size);
		memcpy(buffer[diskmax+1], buffer_qarity, state->block_size);

		/* recover 2 data */
		raid6_recov_2data(buffer, diskmax, state->block_size, failed[failed_map[0]].index, failed[failed_map[1]].index, buffer_zero);

		hash_checked = 0; /* keep track if we check at least one block */

		/* check if the recovered blocks are OK */
		for(j=0;j<failed_count;++j) {
			if (block_has_updated_hash(failed[failed_map[j]].block)) { /* if the block can be checked */
				hash_checked = 1;
				if (blockcmp(state, rehash, failed[failed_map[j]].block, buffer[failed[failed_map[j]].index], buffer_zero) != 0)
					break;
			}
		}

		/* if we checked something, and no block failed the check */
		if (hash_checked && j==failed_count) {
			/* recompute all the redundancy information */
			raid_gen(state->level, buffer, diskmax, state->block_size);
			return 0;
		}

		fprintf(stdlog, "error:%u:parity/q-parity: Data error\n", pos);
		++error;
	}

	/* RAIDTP recovering from r, ignoring p,q */
	if (failed_count == 1 && buffer_rarity != 0 && has_hash) {
		/* copy the redundancy to use */
		memcpy(buffer[diskmax+2], buffer_rarity, state->block_size);

		/* recover data */
		raidTP_recov_datapq(buffer, diskmax, state->block_size, failed[failed_map[0]].index, buffer_zero);

		hash_checked = 0; /* keep track if we check at least one block */

		/* check if the recovered blocks are OK */
		for(j=0;j<failed_count;++j) {
			if (block_has_updated_hash(failed[failed_map[j]].block)) { /* if the block can be checked */
				hash_checked = 1;
				if (blockcmp(state, rehash, failed[failed_map[j]].block, buffer[failed[failed_map[j]].index], buffer_zero) != 0)
					break;
			}
		}

		/* if we checked something, and no block failed the check */
		if (hash_checked && j==failed_count) {
			/* recompute all the redundancy information */
			raid_gen(state->level, buffer, diskmax, state->block_size);
			return 0;
		}

		fprintf(stdlog, "error:%u:rarity: Data error\n", pos);
		++error;
	}

	/* RAIDTP recovering from r, using p or q to check the result */
	if (failed_count == 1 && (buffer_parity != 0 || buffer_qarity != 0) && buffer_rarity != 0 && !has_hash) {
		/* copy the redundancy to use */
		memcpy(buffer[diskmax+2], buffer_rarity, state->block_size);

		/* recover data */
		raidTP_recov_datapq(buffer, diskmax, state->block_size, failed[failed_map[0]].index, buffer_zero);

		/* recompute parity with RAID6 to get p and q from it */
		raid_gen(2, buffer, diskmax, state->block_size);

		/* if the recovered parity block matches */
		if ((buffer_parity != 0 && memcmp(buffer[diskmax], buffer_parity, state->block_size) == 0)
			|| (buffer_qarity != 0 && memcmp(buffer[diskmax+1], buffer_qarity, state->block_size) == 0)
		) {
			/* recompute all the redundancy information */
			raid_gen(state->level, buffer, diskmax, state->block_size);
			return 0;
		}

		fprintf(stdlog, "error:%u:parity/qarity/rarity: Data error\n", pos);
		++error;
	}

	/* RAIDTP recovering from p+r */
	if (failed_count == 2 && buffer_parity != 0 && buffer_rarity != 0 && has_hash) {
		/* copy the redundancy to use */
		memcpy(buffer[diskmax], buffer_parity, state->block_size);
		memcpy(buffer[diskmax+2], buffer_rarity, state->block_size);

		/* recover 2 data */
		raidTP_recov_2dataq(buffer, diskmax, state->block_size, failed[failed_map[0]].index, failed[failed_map[1]].index, buffer_zero);

		hash_checked = 0; /* keep track if we check at least one block */

		/* check if the recovered blocks are OK */
		for(j=0;j<failed_count;++j) {
			if (block_has_updated_hash(failed[failed_map[j]].block)) { /* if the block can be checked */
				hash_checked = 1;
				if (blockcmp(state, rehash, failed[failed_map[j]].block, buffer[failed[failed_map[j]].index], buffer_zero) != 0)
					break;
			}
		}

		/* if we checked something, and no block failed the check */
		if (hash_checked && j==failed_count) {
			/* recompute all the redundancy information */
			raid_gen(state->level, buffer, diskmax, state->block_size);
			return 0;
		}

		fprintf(stdlog, "error:%u:parity/rarity: Data error\n", pos);
		++error;
	}

	/* RAIDTP recovering from q+r */
	if (failed_count == 2 && buffer_qarity != 0 && buffer_rarity != 0 && has_hash) {
		/* copy the redundancy to use */
		memcpy(buffer[diskmax+1], buffer_qarity, state->block_size);
		memcpy(buffer[diskmax+2], buffer_rarity, state->block_size);

		/* recover 2 data */
		raidTP_recov_2datap(buffer, diskmax, state->block_size, failed[failed_map[0]].index, failed[failed_map[1]].index, buffer_zero);

		hash_checked = 0; /* keep track if we check at least one block */

		/* check if the recovered blocks are OK */
		for(j=0;j<failed_count;++j) {
			if (block_has_updated_hash(failed[failed_map[j]].block)) { /* if the block can be checked */
				hash_checked = 1;
				if (blockcmp(state, rehash, failed[failed_map[j]].block, buffer[failed[failed_map[j]].index], buffer_zero) != 0)
					break;
			}
		}

		/* if we checked something, and no block failed the check */
		if (hash_checked && j==failed_count) {
			/* recompute all the redundancy information */
			raid_gen(state->level, buffer, diskmax, state->block_size);
			return 0;
		}

		fprintf(stdlog, "error:%u:qarity/rarity: Data error\n", pos);
		++error;
	}

	/* RAIDTP recovering from q+r, using p to check the result */
	if (failed_count == 2 && buffer_parity != 0 && buffer_qarity != 0 && buffer_rarity != 0 && !has_hash) {
		/* copy the redundancy to use */
		memcpy(buffer[diskmax+1], buffer_qarity, state->block_size);
		memcpy(buffer[diskmax+2], buffer_rarity, state->block_size);

		/* recover data */
		raidTP_recov_2datap(buffer, diskmax, state->block_size, failed[failed_map[0]].index, failed[failed_map[1]].index, buffer_zero);

		/* recompute parity with RAID5 to get p from it */
		raid_gen(1, buffer, diskmax, state->block_size);

		/* if the recovered parity block matches */
		if (buffer_parity != 0 && memcmp(buffer[diskmax], buffer_parity, state->block_size) == 0) {
			/* recompute all the redundancy information */
			raid_gen(state->level, buffer, diskmax, state->block_size);
			return 0;
		}

		fprintf(stdlog, "error:%u:parity/qarity/rarity: Data error\n", pos);
		++error;
	}

	/* RAIDTP recovering from p+q+r */
	if (failed_count == 3 && buffer_parity != 0 && buffer_qarity != 0 && buffer_rarity != 0 && has_hash) {
		/* copy the redundancy to use */
		memcpy(buffer[diskmax], buffer_parity, state->block_size);
		memcpy(buffer[diskmax+1], buffer_qarity, state->block_size);
		memcpy(buffer[diskmax+2], buffer_rarity, state->block_size);

		/* recover 3 data */
		raidTP_recov_3data(buffer, diskmax, state->block_size, failed[failed_map[0]].index, failed[failed_map[1]].index, failed[failed_map[2]].index, buffer_zero);

		hash_checked = 0; /* keep track if we check at least one block */

		/* check if the recovered blocks are OK */
		for(j=0;j<failed_count;++j) {
			if (block_has_updated_hash(failed[failed_map[j]].block)) { /* if the block can be checked */
				hash_checked = 1;
				if (blockcmp(state, rehash, failed[failed_map[j]].block, buffer[failed[failed_map[j]].index], buffer_zero) != 0)
					break;
			}
		}

		/* if we checked something, and no block failed the check */
		if (hash_checked && j==failed_count) {
			/* recompute all the redundancy information */
			raid_gen(state->level, buffer, diskmax, state->block_size);
			return 0;
		}

		fprintf(stdlog, "error:%u:parity/qarity/rarity: Data error\n", pos);
		++error;
	}

	/* return the number of failed attempts, or -1 if no strategy */
	if (error)
		return error;
	else
		return -1;
}

static int repair(struct snapraid_state* state, int rehash, unsigned pos, unsigned diskmax, struct failed_struct* failed, unsigned* failed_map, unsigned failed_count, unsigned char** buffer, unsigned char** buffer_recov, unsigned char* buffer_zero)
{
	int ret;
	int error;
	unsigned j;
	int n;
	int something_to_recover;

	error = 0;

	/* Here we have to try two different strategies to recover, because in case the 'sync' */
	/* process is aborted, we don't know if the parity data is really updated just like after 'sync', */
	/* or if it still represents the state before the 'sync'. */

	/* As first, we assume that the parity is already computed for the current state */
	/* and that we are going to recover the state after the last 'sync'. */
	/* This is the normal condition. */
	/* In this case, parity contains correct info for BLK, CHG (new version) and NEW blocks, */
	/* and not for DELETED ones. */
	/* We need to put in the recovering process only the bad blocks, because all the */
	/* others already contains the correct data read frin disk, and the parity is correctly computed for them. */
	/* We are interested to recover BLK, CHG and NEW blocks if they are marked as bad, */
	/* but we are not interested in DELETED ones. */

	n = 0;
	something_to_recover = 0; /* keep track if there is at least one block to fix */
	for(j=0;j<failed_count;++j) {
		if (failed[j].is_bad) {
			unsigned block_state = block_state_get(failed[j].block);

			assert(block_state != BLOCK_STATE_DELETED); /* we cannot have bad DELETED blocks */

			if (block_state == BLOCK_STATE_BLK) { /* if we have the hash for it */
				/* try to fetch the block using the hash */
				if (state_import_fetch(state, rehash, failed[j].block->hash, buffer[failed[j].index]) == 0) {
					/* we have corrected it! */
				} else {
					/* otherwise try to recover it */
					failed_map[n] = j;
					++n;
				
					/* we have something to try to recover */
					something_to_recover = 1;
				}
			} else {
				assert(block_state == BLOCK_STATE_CHG || block_state == BLOCK_STATE_NEW);

				/* otherwise it's CHG or NEW and we try to recover it */
				failed_map[n] = j;
				++n;

				/* we have something to try to recover */
				something_to_recover = 1;
			}
		}
	}

	/* if nothing to fix */
	if (!something_to_recover) {
		/* recompute only parity and qarity */
		raid_gen(state->level, buffer, diskmax, state->block_size);
		return 0;
	}

	ret = repair_step(state, rehash, pos, diskmax, failed, failed_map, n, buffer, buffer_recov, buffer_zero);
	if (ret == 0) {
		/* reprocess the blocks for NEW and CHG ones, for which we don't have a hash to check */
		/* if they were BAD we have to use some euristics to ensure that we have recovered  */
		/* the state after the sync. If unsure, we assume the worst case */

		for(j=0;j<failed_count;++j) {
			/* we take care only of BAD blocks we have to write back */
			if (failed[j].is_bad) {
				unsigned block_state = block_state_get(failed[j].block);

				if (block_state == BLOCK_STATE_NEW) {
					/* if the block is not filled with 0, we are sure to have */
					/* restored it to the state after the 'sync' */
					/* instead, if the block is filled with 0, it could be either that the */
					/* block after the sync is really filled by 0, or that */
					/* we restored the block before the 'sync'. */
					if (memcmp(buffer[failed[j].index], buffer_zero, state->block_size) == 0) {
						/* it may contain garbage */
						failed[j].is_outofdate = 1;
					}
				} else if (block_state == BLOCK_STATE_CHG) {
					/* if the hash is a bogus value we cannot check the result */
					/* this could happen if we have lost this information */
					/* after an aborted sync */
					if (memcmp(failed[j].block->hash, buffer_zero, HASH_SIZE) == 0) {
						/* it may contain garbage */
						failed[j].is_outofdate = 1;
					} else
					/* if the hash is different than the previous one, we are sure to have */
					/* restored it to the state after the 'sync' */
					/* instead, if the hash matches, it could be either that the */
					/* block after the sync has this hash, or that */
					/* we restored the block before the 'sync'. */
					if (blockcmp(state, rehash, failed[j].block, buffer[failed[j].index], buffer_zero) == 0) {
						/* it may contain garbage */
						failed[j].is_outofdate = 1;
					}
				}
			}
		}

		return 0;
	}
	if (ret > 0)
		error += ret;

	/* Now assume that the parity computation was not updated at the current state, */
	/* but still represent the state before the last 'sync' process. */
	/* This may happen only if a 'sync' is aborted by a crash or manually. */
	/* In this case, parity contains info for BLK, CHG (old version) and DELETED blocks, */
	/* but not for CHG (new version) and NEW ones. */
	/* We are interested to recover BLK ones marked as bad, */
	/* but we are not interested to recover NEW and CHG (new version) blocks, even if marked as bad, */
	/* because we don't have parity for them and it's just impossible, */
	/* and we are not interested to recover DELETED ones. */
	n = 0;
	something_to_recover = 0; /* keep track if there is at least one block to fix */
	for(j=0;j<failed_count;++j) {
		unsigned block_state = block_state_get(failed[j].block);

		if (block_state == BLOCK_STATE_DELETED
			|| block_state == BLOCK_STATE_CHG
		) {
			/* If the block is CHG or DELETED, we don't have the original content of block, */
			/* and we must try to recover it. */
			/* This apply to CHG blocks even if they are not marked bad, */
			/* because the parity is computed with old content, and not with the new one. */
			/* Note that this recovering is done just to make possible to recover any other BLK one, */
			/* we are not really interested in DELETED and CHG (old version) ones. */

			/* try to fetch the old block using the old hash */
			if (state_import_fetch(state, rehash, failed[j].block->hash, buffer[failed[j].index]) == 0) {
				/* note that from now the buffer is definitively lost */
				/* we can do this only because it's the last retry of recovering */
			} else {
				/* otherwise try to recover it */
				failed_map[n] = j;
				++n;

				/* note that we don't set something_to_recover, because we are */
				/* not really interested to recover *only* old blocks. */
			}

			/* mark that we have restored or we will restore an old state */
			/* note that if the block is not marked as is_bad, */
			/* we are not going to write it in the disk */
			failed[j].is_outofdate = 1;
		} else if (block_state == BLOCK_STATE_NEW) {
			/* If the block is NEW, restore it to the original 0 as before the 'sync' */
			/* Also in this case, we do this to just allow recovering of other BLK ones */

			memset(buffer[failed[j].index], 0, state->block_size);
			/* note that from now the buffer is definitively lost */
			/* we can do this only because it's the last retry of recovering */

			/* mark that we have restored an old state */
			/* note that if the block is not marked as is_bad, */
			/* we are not going to write it in the disk */
			failed[j].is_outofdate = 1;
		} else if (failed[j].is_bad) {
			/* If the block is bad we don't know its content, and we try to recover it */
			/* At this point, we can have only BLK ones */

			assert(block_state == BLOCK_STATE_BLK);

			/* we have something we are interested to recover */
			something_to_recover = 1;
		
			/* we try to recover it */
			failed_map[n] = j;
			++n;
		}
	}

	/* if nothing to fix, we just don't try */
	if (something_to_recover) {
		ret = repair_step(state, rehash, pos, diskmax, failed, failed_map, n, buffer, buffer_recov, buffer_zero);
		if (ret == 0) {
			/* we alreay marked as outdated NEW and CHG blocks, we don't need to do it again */
			return 0;
		}
		if (ret > 0)
			error += ret;
	}

	/* return the number of failed attempts, or -1 if no strategy */
	if (error)
		return error;
	else
		return -1;
}

static int state_check_process(struct snapraid_state* state, int check, int fix, struct snapraid_parity** parity, block_off_t blockstart, block_off_t blockmax)
{
	struct snapraid_handle* handle;
	unsigned diskmax;
	block_off_t i;
	unsigned j;
	void* buffer_alloc;
	unsigned char** buffer;
	unsigned buffermax;
	int ret;
	data_off_t countsize;
	block_off_t countpos;
	block_off_t countmax;
	unsigned error;
	unsigned unrecoverable_error;
	unsigned recovered_error;
	struct failed_struct* failed;
	unsigned* failed_map;
	unsigned l;

	handle = handle_map(state, &diskmax);

	/* we need disk + 2 for each parity level buffers + 1 zero buffer */
	buffermax = diskmax + state->level * 2 + 1;

	buffer = malloc_nofail_vector_align(buffermax, state->block_size, &buffer_alloc);

	/* fill up the zero buffer */
	memset(buffer[buffermax-1], 0, state->block_size);

	failed = malloc_nofail(diskmax * sizeof(struct failed_struct));
	failed_map = malloc_nofail(diskmax * sizeof(unsigned));

	error = 0;
	unrecoverable_error = 0;
	recovered_error = 0;

	/* first count the number of blocks to process */
	countmax = 0;
	for(i=blockstart;i<blockmax;++i) {
		int one_tocheck;

		/* for each disk */
		one_tocheck = 0;
		for(j=0;j<diskmax;++j) {
			struct snapraid_block* block = BLOCK_EMPTY;
			if (handle[j].disk)
				block = disk_block_get(handle[j].disk, i);

			/* try to recover all files, even the ones without hash */
			/* because in some cases we can recover also them */
			if (block_has_file(block)
				&& !file_flag_has(block_file_get(block), FILE_IS_EXCLUDED) /* only if the file is not filtered out */
			) {
				one_tocheck = 1;
				break;
			}
		}

		/* if no block to check skip */
		if (!one_tocheck)
			continue;

		++countmax;
	}

	/* check all the blocks in files */
	countsize = 0;
	countpos = 0;
	state_progress_begin(state, blockstart, blockmax, countmax);
	for(i=blockstart;i<blockmax;++i) {
		unsigned failed_count;
		int one_tocheck;
		int valid_parity;
		snapraid_info info;
		int rehash;

		/* for each disk */
		one_tocheck = 0;
		for(j=0;j<diskmax;++j) {
			struct snapraid_block* block = BLOCK_EMPTY;
			if (handle[j].disk)
				block = disk_block_get(handle[j].disk, i);

			/* try to recover all files, even the ones without hash */
			/* because in some cases we can recover also them */
			if (block_has_file(block)
				&& !file_flag_has(block_file_get(block), FILE_IS_EXCLUDED) /* only if the file is not filtered out */
			) {
				one_tocheck = 1;
				break;
			}
		}

		/* if no block to check skip */
		if (!one_tocheck)
			continue;

		/* If we have valid parity, and it makes sense to check its content. */
		/* If we already know that the parity is invalid, we just read the file */
		/* but we don't report errors */
		/* Note that if check==0, we'll anyway skip the full parity check, */
		/* because we also don't read it at all */
		valid_parity = 1;

		/* keep track of the number of failed blocks */
		failed_count = 0;

		/* if we have to use the old hash */
		info = info_get(&state->infoarr, i);
		rehash = info_get_rehash(info);

		/* for each disk, process the block */
		for(j=0;j<diskmax;++j) {
			int read_size;
			unsigned char hash[HASH_SIZE];
			struct snapraid_block* block;
			unsigned block_state;

			/* if the disk position is not used */
			if (!handle[j].disk) {
				/* use an empty block */
				memset(buffer[j], 0, state->block_size);
				continue;
			}

			/* if the disk block is not used */
			block = disk_block_get(handle[j].disk, i);
			if (block == BLOCK_EMPTY) {
				/* use an empty block */
				memset(buffer[j], 0, state->block_size);
				continue;
			}

			/* get the state of the block */
			block_state = block_state_get(block);

			/* if the parity is not valid */
			if (block_has_invalid_parity(block)) {
				/* mark the parity as invalid, and don't try to check/fix it */
				/* because it will be recomputed at the next sync */
				valid_parity = 0;
			}

			/* if the block is deleted */
			if (block_state == BLOCK_STATE_DELETED) {
				/* use an empty block */
				memset(buffer[j], 0, state->block_size);

				/* store it in the failed set, because potentially */
				/* the parity may be still computed with the previous content */
				failed[failed_count].is_bad = 0;
				failed[failed_count].is_outofdate = 0;
				failed[failed_count].index = j;
				failed[failed_count].block = block;
				failed[failed_count].handle = 0;
				++failed_count;
				continue;
			}

			/* if we are only hashing, we can skip excluded files and don't event read them */
			if (!check && file_flag_has(block_file_get(block), FILE_IS_EXCLUDED)) {
				/* use an empty block */
				/* in true, this is unnecessary, becase we are not checking any parity */
				/* but we keep it for completeness */
				memset(buffer[j], 0, state->block_size);
				continue;
			}

			/* if the file is closed or different than the current one */
			if (handle[j].file == 0 || handle[j].file != block_file_get(block)) {
				/* close the old one, if any */
				ret = handle_close(&handle[j]);
				if (ret == -1) {
					fprintf(stderr, "DANGER! Unexpected close error in a data disk, it isn't possible to check.\n");
					printf("Stopping at block %u\n", i);
					++unrecoverable_error;
					goto bail;
				}

				/* if fixing, and the file is not excluded, we must open for writing */
				if (fix && !file_flag_has(block_file_get(block), FILE_IS_EXCLUDED)) {
					/* if fixing, create the file, open for writing and resize if required */
					ret = handle_create(&handle[j], block_file_get(block), state->opt.skip_sequential);
					if (ret == -1) {
						if (errno == EACCES) {
							fprintf(stderr, "WARNING! Please give write permission to the file.\n");
						} else {
							fprintf(stderr, "DANGER! Without a working data disk, it isn't possible to fix errors on it.\n");
						}
						printf("Stopping at block %u\n", i);
						++unrecoverable_error;
						goto bail;
					}

					/* check if the file was larger and now truncated */
					if (handle[j].truncated != 0) {
						fprintf(stdlog, "File '%s' is larger than expected.\n", handle[j].path);
						fprintf(stdlog, "error:%u:%s:%s: Size error\n", i, handle[j].disk->name, block_file_get(block)->sub);
						++error;

						/* this is already a recovered error */
						fprintf(stdlog, "fixed:%u:%s:%s: Fixed size\n", i, handle[j].disk->name, block_file_get(block)->sub);
						++recovered_error;
					}

					/* check if the file was just created */
					if (handle[j].created != 0) {
						/* if fragmented, it may be reopened, so remember that the file */
						/* was originally missing */
						file_flag_set(block_file_get(block), FILE_IS_CREATED);
					}
				} else {
					/* if checking or hashing, open the file only for reading */
					ret = handle_open(&handle[j], block_file_get(block), stdlog, state->opt.skip_sequential);
					if (ret == -1) {
						/* save the failed block for the check/fix */
						failed[failed_count].is_bad = 1;
						failed[failed_count].is_outofdate = 0;
						failed[failed_count].index = j;
						failed[failed_count].block = block;
						failed[failed_count].handle = &handle[j];
						++failed_count;

						fprintf(stdlog, "error:%u:%s:%s: Open error at position %u\n", i, handle[j].disk->name, block_file_get(block)->sub, block_file_pos(block));
						++error;
						continue;
					}

					/* check if it's a larger file, but not if already notified */
					if (!file_flag_has(block_file_get(block), FILE_IS_LARGER)
						&& handle[j].st.st_size > block_file_get(block)->size
					) {
						fprintf(stdlog, "File '%s' is larger than expected.\n", handle[j].path);
						fprintf(stdlog, "error:%u:%s:%s: Size error\n", i, handle[j].disk->name, block_file_get(block)->sub);
						++error;

						/* if fragmented, it may be reopened, so store the notification */
						/* to prevent to signal and count the error more than one time */
						file_flag_set(block_file_get(block), FILE_IS_LARGER);
					}
				}
			}

			/* read from the file */
			read_size = handle_read(&handle[j], block, buffer[j], state->block_size, stdlog);
			if (read_size == -1) {
				/* save the failed block for the check/fix */
				failed[failed_count].is_bad = 1;
				failed[failed_count].is_outofdate = 0;
				failed[failed_count].index = j;
				failed[failed_count].block = block;
				failed[failed_count].handle = &handle[j];
				++failed_count;

				fprintf(stdlog, "error:%u:%s:%s: Read error at position %u\n", i, handle[j].disk->name, block_file_get(block)->sub, block_file_pos(block));
				++error;
				continue;
			}

			countsize += read_size;

			/* if the block is potentially not updated */
			if (block_state == BLOCK_STATE_NEW || block_state == BLOCK_STATE_CHG) {
				/* store it in the failed set, because potentially */
				/* the parity may be still computed with the previous content */
				failed[failed_count].is_bad = 0;
				failed[failed_count].is_outofdate = 0;
				failed[failed_count].index = j;
				failed[failed_count].block = block;
				failed[failed_count].handle = &handle[j];
				++failed_count;
				continue;
			}

			/* if the block has the hash */
			if (block_state == BLOCK_STATE_BLK) {
				/* compute the hash of the block just read */
				if (rehash) {
					memhash(state->prevhash, state->prevhashseed, hash, buffer[j], read_size);
				} else {
					memhash(state->hash, state->hashseed, hash, buffer[j], read_size);
				}

				/* compare the hash */
				if (memcmp(hash, block->hash, HASH_SIZE) != 0) {
					/* save the failed block for the check/fix */
					failed[failed_count].is_bad = 1;
					failed[failed_count].is_outofdate = 0;
					failed[failed_count].index = j;
					failed[failed_count].block = block;
					failed[failed_count].handle = &handle[j];
					++failed_count;

					fprintf(stdlog, "error:%u:%s:%s: Data error at position %u\n", i, handle[j].disk->name, block_file_get(block)->sub, block_file_pos(block));
					++error;
					continue;
				}
			}
		}

		/* now read and check the parity if requested */
		if (check) {
			unsigned char* buffer_recov[LEV_MAX];
			unsigned char* buffer_zero;

			/* buffers for parity read and not computed */
			if (state->level == 1) {
				buffer_recov[0] = buffer[diskmax + 1];
				buffer_recov[1] = 0;
				buffer_recov[2] = 0;
			} else if (state->level == 2) {
				buffer_recov[0] = buffer[diskmax + 2];
				buffer_recov[1] = buffer[diskmax + 3];
				buffer_recov[2] = 0;
			} else {
				buffer_recov[0] = buffer[diskmax + 3];
				buffer_recov[1] = buffer[diskmax + 4];
				buffer_recov[2] = buffer[diskmax + 5];
			}
			buffer_zero = buffer[buffermax-1];

			/* read the parity */
			for(l=0;l<state->level;++l) {
				if (parity[l]) {
					ret = parity_read(parity[l], i, buffer_recov[l], state->block_size, stdlog);
					if (ret == -1) {
						buffer_recov[l] = 0; /* no parity to use */

<<<<<<< HEAD
						fprintf(stdlog, "error:%u:%s: Read error\n", i, lev_config_name(l));
=======
						fprintf(stdlog, "error:%u:q-parity: Read error\n", i);
>>>>>>> 194846f0
						++error;
					}
				} else {
					buffer_recov[l] = 0;
				}
			}

			/* try all the recovering strategies */
			ret = repair(state, rehash, i, diskmax, failed, failed_map, failed_count, buffer, buffer_recov, buffer_zero);
			if (ret != 0) {
				/* increment the number of errors */
				if (ret > 0)
					error += ret;
				++unrecoverable_error;

				/* print a list of all the errors in files */
				for(j=0;j<failed_count;++j) {
					if (failed[j].is_bad)
						fprintf(stdlog, "unrecoverable:%u:%s:%s: Unrecoverable error at position %u\n", i, failed[j].handle->disk->name, block_file_get(failed[j].block)->sub, block_file_pos(failed[j].block));
				}

				/* keep track of damaged files */
				for(j=0;j<failed_count;++j) {
					if (failed[j].is_bad)
						file_flag_set(block_file_get(failed[j].block), FILE_IS_DAMAGED);
				}
			} else {
				/* now counts partial recovers */
				/* note that this could happen only when we have an incomplete 'sync' */
				/* and that we have recovered is the state before the 'sync' */
				int partial_recover_error = 0;

				/* print a list of all the errors in files */
				for(j=0;j<failed_count;++j) {
					if (failed[j].is_bad && failed[j].is_outofdate) {
						++partial_recover_error;
						fprintf(stdlog, "unrecoverable:%u:%s:%s: Unrecoverable error at position %u\n", i, failed[j].handle->disk->name, block_file_get(failed[j].block)->sub, block_file_pos(failed[j].block));
					}
				}
				if (partial_recover_error != 0) {
					error += partial_recover_error;
					++unrecoverable_error;
				}

				/* now check parity and q-parity, but only if all the blocks have it computed */
				/* if you check/fix after a partial sync, it's OK to have parity errors on the blocks with invalid parity */
				/* and doesn't make sense to try to fix it */
				if (valid_parity) {
					/* check the parity */
					for(l=0;l<state->level;++l) {
						if (buffer_recov[l] != 0 && memcmp(buffer_recov[l], buffer[diskmax + l], state->block_size) != 0) {
							buffer_recov[l] = 0;

<<<<<<< HEAD
							fprintf(stdlog, "error:%u:%s: Data error\n", i, lev_config_name(l));
=======
						fprintf(stdlog, "error:%u:parity: Data error\n", i);
						++error;
					}

					/* check the qarity */
					if (state->level >= 2) {
						if (buffer_qarity != 0 && memcmp(buffer_qarity, buffer[diskmax + 1], state->block_size) != 0) {
							buffer_qarity = 0;

							fprintf(stdlog, "error:%u:q-parity: Data error\n", i);
>>>>>>> 194846f0
							++error;
						}
					}
				}

				/* now writes recovered files */
				if (fix) {
					/* update the fixed files */
					for(j=0;j<failed_count;++j) {
						/* nothing to do if it doesn't need recovering */
						if (!failed[j].is_bad)
							continue;

						/* do not fix if the file filtered out */
						if (file_flag_has(block_file_get(failed[j].block), FILE_IS_EXCLUDED))
							continue;

						ret = handle_write(failed[j].handle, failed[j].block, buffer[failed[j].index], state->block_size);
						if (ret == -1) {
							/* mark the file as damaged */
							file_flag_set(block_file_get(failed[j].block), FILE_IS_DAMAGED);

							if (errno == EACCES) {
								fprintf(stderr, "WARNING! Please give write permission to the file.\n");
							} else {
								/* we do not use DANGER because it could be ENOSPC which is not always correctly reported */
								fprintf(stderr, "WARNING! Without a working data disk, it isn't possible to fix errors on it.\n");
							}
							printf("Stopping at block %u\n", i);
							++unrecoverable_error;
							goto bail;
						}

						/* if we are not sure that the recovered content is uptodate */
						if (failed[j].is_outofdate) {
							/* mark the file as damaged */
							file_flag_set(block_file_get(failed[j].block), FILE_IS_DAMAGED);
							continue;
						}

						/* mark the file as fixed */
						file_flag_set(block_file_get(failed[j].block), FILE_IS_FIXED);

						fprintf(stdlog, "fixed:%u:%s:%s: Fixed data error at position %u\n", i, failed[j].handle->disk->name, block_file_get(failed[j].block)->sub, block_file_pos(failed[j].block));
						++recovered_error;
					}

					/* update parity only if all the blocks have it computed */
					/* if you check/fix after a partial sync, you do not want to fix parity */
					/* for blocks that are going to have it computed in the sync completion */
					if (valid_parity) {
						/* update the parity */
						for(l=0;l<state->level;++l) {
							if (buffer_recov[l] == 0 && parity[l] != 0) {
								ret = parity_write(parity[l], i, buffer[diskmax + l], state->block_size);
								if (ret == -1) {
									/* we do not use DANGER because it could be ENOSPC which is not always correctly reported */
									fprintf(stderr, "WARNING! Without a working %s disk, it isn't possible to fix errors on it.\n", lev_name(l));
									printf("Stopping at block %u\n", i);
									++unrecoverable_error;
									goto bail;
								}

<<<<<<< HEAD
								fprintf(stdlog, "fixed:%u:%s: Fixed data error\n", i, lev_config_name(l));
=======
								fprintf(stdlog, "fixed:%u:q-parity: Fixed data error\n", i);
>>>>>>> 194846f0
								++recovered_error;
							}
						}
					}
				} else {
					/* if we are not fixing, we just set the FIXED flag */
					for(j=0;j<failed_count;++j) {
						if (failed[j].is_bad) {
							file_flag_set(block_file_get(failed[j].block), FILE_IS_FIXED);
						}
					}
				}
			}
		} else {
			/* if we are not checking, we just set the DAMAGED flag */
			for(j=0;j<failed_count;++j) {
				if (failed[j].is_bad) {
					file_flag_set(block_file_get(failed[j].block), FILE_IS_DAMAGED);
				}
			}
		}

		/* for all the files prints the final status, and does the final time fix */
		/* we also ensure to close files after processing the last block */
		for(j=0;j<diskmax;++j) {
			struct snapraid_block* block = BLOCK_EMPTY;
			struct snapraid_file* collide_file;
			struct snapraid_file* file;
			char path[PATH_MAX];
			uint64_t inode;

			if (handle[j].disk)
				block = disk_block_get(handle[j].disk, i);

			if (!block_has_file(block)) {
				/* if no file, nothing to do */
				continue;
			}

			file = block_file_get(block);
			pathprint(path, sizeof(path), "%s%s", handle[j].disk->dir, file->sub);

			/* if the file is open, it must be the correct block one */
			/* note tha if the file is excluded, it's also possible to have it not opened, */
			/* and have the handle[j].file pointing to NULL. */
			/* A typical case is if the file is missing, */
			/* and the read-only open failed before. */
			if (handle[j].file != 0 && handle[j].file != file) {
				fprintf(stderr, "Internal inconsistency in opened file for block %u\n", block->parity_pos);
				exit(EXIT_FAILURE);
			}

			/* if it isn't the last block in the file */
			if (!block_is_last(block)) {
				/* nothing to do */
				continue;
			}

			/* if the file is excluded, we have nothing to fix */
			if (file_flag_has(file, FILE_IS_EXCLUDED)) {
				/* nothing to do, but close the file */
				goto close_and_continue;
			}

			/* finish the fix process if it's the last block of the files */
			if (fix) {
				/* mark that we finished with this file */
				file_flag_set(file, FILE_IS_FINISHED);

				/* if the file is damaged, meaning that a fix failed */
				if (file_flag_has(file, FILE_IS_DAMAGED)) {
					/* rename it to .unrecoverable */
					char path_to[PATH_MAX];

					pathprint(path_to, sizeof(path_to), "%s%s.unrecoverable", handle[j].disk->dir, file->sub);

					/* ensure to close the file before renaming */
					ret = handle_close(&handle[j]);
					if (ret != 0) {
						fprintf(stderr, "Error closing '%s'. %s.\n", path, strerror(errno));
						fprintf(stderr, "WARNING! Without a working data disk, it isn't possible to fix errors on it.\n");
						printf("Stopping at block %u\n", i);
						++unrecoverable_error;
						goto bail;
					}

					ret = rename(path, path_to);
					if (ret != 0) {
						fprintf(stderr, "Error renaming '%s' to '%s'. %s.\n", path, path_to, strerror(errno));
						fprintf(stderr, "WARNING! Without a working data disk, it isn't possible to fix errors on it.\n");
						printf("Stopping at block %u\n", i);
						++unrecoverable_error;
						goto bail;
					}

					if (state->opt.gui) {
						fprintf(stdlog, "status:unrecoverable:%s:%s\n", handle[j].disk->name, file->sub);
					} else if (state->opt.verbose) {
						printf("Unrecoverable '%s'\n", path);
					}

					/* and do not set the time if damaged */
					continue;
				}

				/* if the file is not fixed, meaning that it is untouched */
				if (!file_flag_has(file, FILE_IS_FIXED)) {
					/* nothing to do, but close the file */
					goto close_and_continue;
				}

				if (state->opt.gui) {
					fprintf(stdlog, "status:recovered:%s:%s\n", handle[j].disk->name, file->sub);
				} else if (state->opt.verbose) {
					printf("Recovered '%s'\n", path);
				}

				inode = handle[j].st.st_ino;

				/* search for the corresponding inode */
				collide_file = tommy_hashdyn_search(&handle[j].disk->inodeset, file_inode_compare_to_arg, &inode, file_inode_hash(inode));

				/* if the inode is already in the database and it refers at a different file name, */
				/* we can fix the file time ONLY if the time and size allow to differentiate */
				/* between the two files */

				/* for example, suppose we delete a bunch of files with all the same size and time, */
				/* when recreating them the inodes may be reused in a different order, */
				/* and at the next sync some files may have matching inode/size/time even if different name */
				/* not allowing sync to detect that the file is changed and not renamed */
				if (!collide_file /* if not in the database, there is no collision */
					|| strcmp(collide_file->sub, file->sub) == 0 /* if the name is the same, it's the right collision */
					|| collide_file->size != file->size /* if the size is different, the collision is identified */
					|| collide_file->mtime_sec != file->mtime_sec /* if the mtime is different, the collision is identified */
					|| collide_file->mtime_nsec != file->mtime_nsec /* same for mtime_nsec */
				) {
					/* set the original modification time */
					ret = handle_utime(&handle[j]);
					if (ret == -1) {
						/* mark the file as damaged */
						file_flag_set(file, FILE_IS_DAMAGED);
						fprintf(stderr, "WARNING! Without a working data disk, it isn't possible to fix errors on it.\n");
						printf("Stopping at block %u\n", i);
						++unrecoverable_error;
						goto bail;
					}
				} else {
					fprintf(stdlog, "collision:%s:%s:%s: Not setting modification time to avoid inode collision\n", handle[j].disk->name, block_file_get(block)->sub, collide_file->sub);
				}
			} else {
				/* we are not fixing, but only checking */
				/* print just the final status */
				if (file_flag_has(file, FILE_IS_DAMAGED)) {
					if (!check) {
						if (state->opt.gui) {
							fprintf(stdlog, "status:damaged:%s:%s\n", handle[j].disk->name, file->sub);
						} else if (state->opt.verbose) {
							printf("Damaged '%s'\n", path);
						}
					} else {
						if (state->opt.gui) {
							fprintf(stdlog, "status:unrecoverable:%s:%s\n", handle[j].disk->name, file->sub);
						} else if (state->opt.verbose) {
							printf("Unrecoverable '%s'\n", path);
						}
					}
				} else if (file_flag_has(file, FILE_IS_FIXED)) {
					if (state->opt.gui) {
						fprintf(stdlog, "status:recoverable:%s:%s\n", handle[j].disk->name, file->sub);
					} else if (state->opt.verbose) {
						printf("Recoverable '%s'\n", path);
					}
				} else {
					if (state->opt.gui) {
						fprintf(stdlog, "status:correct:%s:%s\n", handle[j].disk->name, file->sub);
					} else if (state->opt.verbose) {
						printf("Correct '%s'\n", path);
					}
				}
			}

close_and_continue:
			/* ensure to close the file just after finishing with it */
			ret = handle_close(&handle[j]);
			if (ret != 0) {
				fprintf(stderr, "Error closing '%s'. %s.\n", path, strerror(errno));
				fprintf(stderr, "WARNING! Without a working data disk, it isn't possible to fix errors on it.\n");
				printf("Stopping at block %u\n", i);
				++unrecoverable_error;
				goto bail;
			}
		}

		/* count the number of processed block */
		++countpos;

		/* progress */
		if (state_progress(state, i, countpos, countmax, countsize)) {
			break;
		}
	}

	/* for each disk, recover empty files, symlinks and empty dirs */
	for(i=0;i<diskmax;++i) {
		tommy_node* node;
		struct snapraid_disk* disk;

		if (!handle[i].disk)
			continue;

		/* for each empty file in the disk */
		disk = handle[i].disk;
		node = disk->filelist;
		while (node) {
			char path[PATH_MAX];
			struct stat st;
			struct snapraid_file* file;
			int failed = 0;

			file = node->data;
			node = node->next; /* next node */

			/* if not empty, it's already checked and continue to the next one */
			if (file->size != 0) {
				continue;
			}

			/* if excluded continue to the next one */
			if (file_flag_has(file, FILE_IS_EXCLUDED)) {
				continue;
			}

			/* stat the file */
			pathprint(path, sizeof(path), "%s%s", disk->dir, file->sub);
			ret = stat(path, &st);
			if (ret == -1) {
				failed = 1;

				fprintf(stdlog, "Error stating empty file '%s'. %s.\n", path, strerror(errno));
				fprintf(stdlog, "error:%s:%s: Empty file stat error\n", disk->name, file->sub);
				++error;
			} else if (!S_ISREG(st.st_mode)) {
				failed = 1;

				fprintf(stdlog, "error:%s:%s: Empty file error for not regular file\n", disk->name, file->sub);
				++error;
			} else if (st.st_size != 0) {
				failed = 1;

				fprintf(stdlog, "error:%s:%s: Empty file error for size '%"PRIu64"'\n", disk->name, file->sub, st.st_size);
				++error;
			}

			if (fix && failed) {
				int f;

				/* create the ancestor directories */
				ret = mkancestor(path);
				if (ret != 0) {
					fprintf(stderr, "WARNING! Without a working data disk, it isn't possible to fix errors on it.\n");
					printf("Stopping\n");
					++unrecoverable_error;
					goto bail;
				}

				/* create it */
				/* O_NOFOLLOW: do not follow links to ensure to open the real file */
				f = open(path, O_WRONLY | O_CREAT | O_TRUNC | O_BINARY | O_NOFOLLOW, 0600);
				if (f == -1) {
					fprintf(stderr, "Error creating empty file '%s'. %s.\n", path, strerror(errno));
					if (errno == EACCES) {
						fprintf(stderr, "WARNING! Please give write permission to the file.\n");
					} else {
						/* we do not use DANGER because it could be ENOSPC which is not always correctly reported */
						fprintf(stderr, "WARNING! Without a working data disk, it isn't possible to fix errors on it.\n");
					}
					printf("Stopping\n");
					++unrecoverable_error;
					goto bail;
				}

				/* set the original modification time */
				ret = file_utime(file, f);
				if (ret != 0) {
					close(f);

					fprintf(stderr, "WARNING! Without a working data disk, it isn't possible to fix errors on it.\n");
					printf("Stopping\n");
					++unrecoverable_error;
					goto bail;
				}

				/* close it */
				ret = close(f);
				if (ret != 0) {
					fprintf(stderr, "WARNING! Without a working data disk, it isn't possible to fix errors on it.\n");
					printf("Stopping\n");
					++unrecoverable_error;
					goto bail;
				}

				fprintf(stdlog, "fixed:%s:%s: Fixed empty file\n", disk->name, file->sub);
				++recovered_error;

				if (state->opt.gui) {
					fprintf(stdlog, "status:recovered:%s:%s\n", disk->name, file->sub);
				} else if (state->opt.verbose) {
					printf("Recovered '%s%s'\n", disk->dir, file->sub);
				}
			}
		}

		/* for each link in the disk */
		disk = handle[i].disk;
		node = disk->linklist;
		while (node) {
			char path[PATH_MAX];
			char pathto[PATH_MAX];
			char linkto[PATH_MAX];
			struct stat st;
			struct stat stto;
			struct snapraid_link* link;
			int failed = 0;
			int unrecoverable = 0;

			link = node->data;
			node = node->next; /* next node */

			/* if excluded continue to the next one */
			if (link_flag_has(link, FILE_IS_EXCLUDED)) {
				continue;
			}

			if (link_flag_has(link, FILE_IS_HARDLINK)) {
				/* stat the link */
				pathprint(path, sizeof(path), "%s%s", disk->dir, link->sub);
				ret = stat(path, &st);
				if (ret == -1) {
					failed = 1;

					fprintf(stdlog, "Error stating hardlink '%s'. %s.\n", path, strerror(errno));
					fprintf(stdlog, "hardlinkerror:%s:%s:%s: Hardlink stat error\n", disk->name, link->sub, link->linkto);
					++error;
				} else if (!S_ISREG(st.st_mode)) {
					failed = 1;

					fprintf(stdlog, "hardlinkerror:%s:%s:%s: Hardlink error for not regular file\n", disk->name, link->sub, link->linkto);
					++error;
				}

				/* stat the "to" file */
				pathprint(pathto, sizeof(pathto), "%s%s", disk->dir, link->linkto);
				ret = stat(pathto, &stto);
				if (ret == -1) {
					failed = 1;

					if (errno == ENOENT) {
						unrecoverable = 1;
						if (fix) {
							/* if the target doesn't exist, it's unrecoverable */
							/* because we cannot create an hardlink of a file that */
							/* doesn't exists */
							++unrecoverable_error;
						} else {
							/* but in check, we can assume that fixing will recover */
							/* such missing file, so we assume a less drastic error */
							++error;
						}
					}

					fprintf(stdlog, "Error stating hardlink-to '%s'. %s.\n", pathto, strerror(errno));
					fprintf(stdlog, "hardlinkerror:%s:%s:%s: Hardlink to stat error\n", disk->name, link->sub, link->linkto);
					++error;
				} else if (!S_ISREG(stto.st_mode)) {
					failed = 1;

					fprintf(stdlog, "hardlinkerror:%s:%s:%s: Hardlink-to error for not regular file\n", disk->name, link->sub, link->linkto);
					++error;
				} else if (!failed && st.st_ino != stto.st_ino) {
					failed = 1;

					fprintf(stdlog, "Mismatch hardlink '%s' and '%s'. Different inode.\n", path, pathto);
					fprintf(stdlog, "hardlinkerror:%s:%s:%s: Hardlink mismatch for different inode\n", disk->name, link->sub, link->linkto);
					++error;
				}
			} else {
				/* read the symlink */
				pathprint(path, sizeof(path), "%s%s", disk->dir, link->sub);
				ret = readlink(path, linkto, sizeof(linkto));
				if (ret < 0) {
					failed = 1;

					fprintf(stdlog, "Error reading symlink '%s'. %s.\n", path, strerror(errno));
					fprintf(stdlog, "symlinkerror:%s:%s: Symlink read error\n", disk->name, link->sub);
					++error;
				} else if (ret >= PATH_MAX) {
					failed = 1;

					fprintf(stdlog, "Error reading symlink '%s'. Symlink too long.\n", path);
					fprintf(stdlog, "symlinkerror:%s:%s: Symlink read error\n", disk->name, link->sub);
					++error;
				} else {
					linkto[ret] = 0;

					if (strcmp(linkto, link->linkto) != 0) {
						failed = 1;

						fprintf(stdlog, "symlinkerror:%s:%s: Symlink data error '%s' instead of '%s'\n", disk->name, link->sub, linkto, link->linkto);
						++error;
					}
				}
			}

			if (fix && failed && !unrecoverable) {
				/* create the ancestor directories */
				ret = mkancestor(path);
				if (ret != 0) {
					fprintf(stderr, "WARNING! Without a working data disk, it isn't possible to fix errors on it.\n");
					printf("Stopping\n");
					++unrecoverable_error;
					goto bail;
				}

				/* if it exists, it must be deleted before recreating */
				ret = remove(path);
				if (ret != 0 && errno != ENOENT) {
					fprintf(stderr, "Error removing '%s'. %s.\n", path, strerror(errno));
					fprintf(stderr, "WARNING! Without a working data disk, it isn't possible to fix errors on it.\n");
					printf("Stopping\n");
					++unrecoverable_error;
					goto bail;
				}

				/* create it */
				if (link_flag_has(link, FILE_IS_HARDLINK)) {
					ret = hardlink(pathto, path);
					if (ret != 0) {
						fprintf(stderr, "Error writing hardlink '%s' to '%s'. %s.\n", path, pathto, strerror(errno));
						if (errno == EACCES) {
							fprintf(stderr, "WARNING! Please give write permission to the hardlink.\n");
						} else {
							/* we do not use DANGER because it could be ENOSPC which is not always correctly reported */
							fprintf(stderr, "WARNING! Without a working data disk, it isn't possible to fix errors on it.\n");
						}
						printf("Stopping\n");
						++unrecoverable_error;
						goto bail;
					}

					fprintf(stdlog, "hardlinkfixed:%s:%s: Fixed hardlink error\n", disk->name, link->sub);
					++recovered_error;
				} else {
					ret = symlink(link->linkto, path);
					if (ret != 0) {
						fprintf(stderr, "Error writing symlink '%s' to '%s'. %s.\n", path, link->linkto, strerror(errno));
						if (errno == EACCES) {
							fprintf(stderr, "WARNING! Please give write permission to the symlink.\n");
						} else {
							/* we do not use DANGER because it could be ENOSPC which is not always correctly reported */
							fprintf(stderr, "WARNING! Without a working data disk, it isn't possible to fix errors on it.\n");
						}
						printf("Stopping\n");
						++unrecoverable_error;
						goto bail;
					}

					fprintf(stdlog, "symlinkfixed:%s:%s: Fixed symlink error\n", disk->name, link->sub);
					++recovered_error;
				}

				if (state->opt.gui) {
					fprintf(stdlog, "status:recovered:%s:%s\n", disk->name, link->sub);
				} else if (state->opt.verbose) {
					printf("Recovered '%s%s'\n", disk->dir, link->sub);
				}
			}
		}

		/* for each dir in the disk */
		disk = handle[i].disk;
		node = disk->dirlist;
		while (node) {
			char path[PATH_MAX];
			struct stat st;
			struct snapraid_dir* dir;
			int failed = 0;

			dir = node->data;
			node = node->next; /* next node */

			/* if excluded continue to the next one */
			if (dir_flag_has(dir, FILE_IS_EXCLUDED)) {
				continue;
			}

			/* stat the dir */
			pathprint(path, sizeof(path), "%s%s", disk->dir, dir->sub);
			ret = stat(path, &st);
			if (ret == -1) {
				failed = 1;

				fprintf(stdlog, "Error stating dir '%s'. %s.\n", path, strerror(errno));
				fprintf(stdlog, "dir_error:%s:%s: Dir stat error\n", disk->name, dir->sub);
				++error;
			} else if (!S_ISDIR(st.st_mode)) {
				failed = 1;

				fprintf(stdlog, "dir_error:%s:%s: Dir error for not directory\n", disk->name, dir->sub);
				++error;
			}

			if (fix && failed) {
				/* create the ancestor directories */
				ret = mkancestor(path);
				if (ret != 0) {
					fprintf(stderr, "WARNING! Without a working data disk, it isn't possible to fix errors on it.\n");
					printf("Stopping\n");
					++unrecoverable_error;
					goto bail;
				}

				/* create it */
				ret = mkdir(path, S_IRWXU | S_IRGRP | S_IXGRP | S_IROTH | S_IXOTH);
				if (ret != 0) {
					fprintf(stderr, "Error creating dir '%s'. %s.\n", path, strerror(errno));
					if (errno == EACCES) {
						fprintf(stderr, "WARNING! Please give write permission to the dir.\n");
					} else {
						/* we do not use DANGER because it could be ENOSPC which is not always correctly reported */
						fprintf(stderr, "WARNING! Without a working data disk, it isn't possible to fix errors on it.\n");
					}
					printf("Stopping\n");
					++unrecoverable_error;
					goto bail;
				}

				fprintf(stdlog, "dir_fixed:%s:%s: Fixed dir error\n", disk->name, dir->sub);
				++recovered_error;

				if (state->opt.gui) {
					fprintf(stdlog, "status:ok:%s:%s\n", disk->name, dir->sub);
				} else if (state->opt.verbose) {
					printf("Recovered '%s%s'\n", disk->dir, dir->sub);
				}
			}
		}
	}

	state_progress_end(state, countpos, countmax, countsize);

bail:
	/* close all the files left open */
	for(j=0;j<diskmax;++j) {
		ret = handle_close(&handle[j]);
		if (ret == -1) {
			fprintf(stderr, "DANGER! Unexpected close error in a data disk.\n");
			++unrecoverable_error;
			/* continue, as we are already exiting */
		}
	}

	/* remove all the files created from scratch that have not finished the processing */
	/* it happens only when aborting */
	if (fix) {
		/* for each disk */
		for(i=0;i<diskmax;++i) {
			tommy_node* node;
			struct snapraid_disk* disk;

			if (!handle[i].disk)
				continue;

			/* for each file in the disk */
			disk = handle[i].disk;
			node = disk->filelist;
			while (node) {
				char path[PATH_MAX];
				struct snapraid_file* file;

				file = node->data;
				node = node->next; /* next node */

				/* if the file was not created, meaning that it was already existing */
				if (!file_flag_has(file, FILE_IS_CREATED)) {
					/* nothing to do */
					continue;
				}

				/* if processing was finished */
				if (file_flag_has(file, FILE_IS_FINISHED)) {
					/* nothing to do */
					continue;
				}

				/* if the file was originally missing, and processing not yet finished */
				/* we have to throw it away  to ensure that at the next run we will retry */
				/* to fix it, in case we select to undelete missing files */
				pathprint(path, sizeof(path), "%s%s", disk->dir, file->sub);

				ret = remove(path);
				if (ret != 0) {
					fprintf(stderr, "Error removing '%s'. %s.\n", path, strerror(errno));
					fprintf(stderr, "WARNING! Without a working data disk, it isn't possible to fix errors on it.\n");
					++unrecoverable_error;
					/* continue, as we are already exiting */
				}
			}
		}
	}

	if (error || recovered_error || unrecoverable_error) {
		if (error)
			printf("%u read/data errors\n", error);
		else
			printf("No read/data errors\n");
		if (fix) {
			if (recovered_error)
				printf("%u recovered errors\n", recovered_error);
			else
				printf("No recovered errors\n");
		}
		if (unrecoverable_error)
			printf("%u UNRECOVERABLE errors\n", unrecoverable_error);
		else {
			/* without checking, we don't know if they are really recoverable or not */
			if (check)
				printf("No unrecoverable errors\n");
		}
	} else {
		printf("No error\n");
	}

	free(failed);
	free(failed_map);
	free(handle);
	free(buffer_alloc);
	free(buffer);

	/* fails if some error are present after the run */
	if (fix) {
		if (state->opt.expect_unrecoverable) {
			if (unrecoverable_error == 0)
				return -1;
		} else {
			if (unrecoverable_error != 0)
				return -1;
		}
	} else {
		if (state->opt.expect_unrecoverable) {
			if (unrecoverable_error == 0)
				return -1;
		} else if (state->opt.expect_recoverable) {
			if (unrecoverable_error != 0 || error == 0)
				return -1;
		} else {
			if (error != 0 || unrecoverable_error != 0)
				return -1;
		}
	}

	return 0;
}

int state_check(struct snapraid_state* state, int check, int fix, block_off_t blockstart, block_off_t blockcount)
{
	block_off_t blockmax;
	data_off_t size;
	data_off_t out_size;
	int ret;
	struct snapraid_parity parity[LEV_MAX];
	struct snapraid_parity* parity_ptr[LEV_MAX];
	unsigned error;
	unsigned l;

	printf("Initializing...\n");

	if (!check && fix) {
		fprintf(stderr, "Error in calling, you cannot fix without checking parity.\n");
		exit(EXIT_FAILURE);
	}

	blockmax = parity_size(state);
	size = blockmax * (data_off_t)state->block_size;

	if (blockstart > blockmax) {
		fprintf(stderr, "Error in the specified starting block %u. It's bigger than the parity size %u.\n", blockstart, blockmax);
		exit(EXIT_FAILURE);
	}

	/* adjust the number of block to process */
	if (blockcount != 0 && blockstart + blockcount < blockmax) {
		blockmax = blockstart + blockcount;
	}

	if (fix) {
		/* if fixing, create the file and open for writing */
		/* if it fails, we cannot continue */
		for(l=0;l<state->level;++l) {
			parity_ptr[l] = &parity[l];
			ret = parity_create(parity_ptr[l], state->parity_path[l], &out_size, state->opt.skip_sequential);
			if (ret == -1) {
				fprintf(stderr, "WARNING! Without an accessible %s file, it isn't possible to fix any error.\n", lev_name(l));
				exit(EXIT_FAILURE);
			}

			ret = parity_chsize(parity_ptr[l], size, &out_size, state->opt.skip_fallocate);
			if (ret == -1) {
				fprintf(stderr, "WARNING! Without an accessible %s file, it isn't possible to sync.\n", lev_name(l));
				exit(EXIT_FAILURE);
			}
		}
	} else if (check) {
		/* if checking, open the file for reading */
		/* it may fail if the file doesn't exist, in this case we continue to check the files */
		for(l=0;l<state->level;++l) {
			parity_ptr[l] = &parity[l];
			ret = parity_open(parity_ptr[l], state->parity_path[l], state->opt.skip_sequential);
			if (ret == -1) {
				printf("No accessible %s file, only files will be checked.\n", lev_name(l));
				/* continue anyway */
				parity_ptr[l] = 0;
			}
		}
	} else {
		/* otherwise don't use any parity */
		for(l=0;l<state->level;++l)
			parity_ptr[l] = 0;
	}

	if (fix)
		printf("Fixing...\n");
	else if (check)
		printf("Checking...\n");
	else
		printf("Hashing...\n");

	error = 0;

	/* skip degenerated cases of empty parity, or skipping all */
	if (blockstart < blockmax) {
		ret = state_check_process(state, check, fix, parity_ptr, blockstart, blockmax);
		if (ret == -1) {
			++error;
			/* continue, as we are already exiting */
		}
	}

	/* try to close only if opened */
	for(l=0;l<state->level;++l) {
		if (parity_ptr[l]) {
			ret = parity_close(parity_ptr[l]);
			if (ret == -1) {
				fprintf(stderr, "DANGER! Unexpected close error in %s disk.\n", lev_name(l));
				++error;
				/* continue, as we are already exiting */
			}
		}
	}

	/* abort if error are present */
	if (error != 0)
		return -1;
	return 0;
}
<|MERGE_RESOLUTION|>--- conflicted
+++ resolved
@@ -936,11 +936,7 @@
 					if (ret == -1) {
 						buffer_recov[l] = 0; /* no parity to use */
 
-<<<<<<< HEAD
 						fprintf(stdlog, "error:%u:%s: Read error\n", i, lev_config_name(l));
-=======
-						fprintf(stdlog, "error:%u:q-parity: Read error\n", i);
->>>>>>> 194846f0
 						++error;
 					}
 				} else {
@@ -994,20 +990,7 @@
 						if (buffer_recov[l] != 0 && memcmp(buffer_recov[l], buffer[diskmax + l], state->block_size) != 0) {
 							buffer_recov[l] = 0;
 
-<<<<<<< HEAD
 							fprintf(stdlog, "error:%u:%s: Data error\n", i, lev_config_name(l));
-=======
-						fprintf(stdlog, "error:%u:parity: Data error\n", i);
-						++error;
-					}
-
-					/* check the qarity */
-					if (state->level >= 2) {
-						if (buffer_qarity != 0 && memcmp(buffer_qarity, buffer[diskmax + 1], state->block_size) != 0) {
-							buffer_qarity = 0;
-
-							fprintf(stdlog, "error:%u:q-parity: Data error\n", i);
->>>>>>> 194846f0
 							++error;
 						}
 					}
@@ -1071,11 +1054,7 @@
 									goto bail;
 								}
 
-<<<<<<< HEAD
 								fprintf(stdlog, "fixed:%u:%s: Fixed data error\n", i, lev_config_name(l));
-=======
-								fprintf(stdlog, "fixed:%u:q-parity: Fixed data error\n", i);
->>>>>>> 194846f0
 								++recovered_error;
 							}
 						}
